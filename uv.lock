version = 1
requires-python = ">=3.10"

[[package]]
name = "annotated-types"
version = "0.7.0"
source = { registry = "https://pypi.org/simple" }
sdist = { url = "https://files.pythonhosted.org/packages/ee/67/531ea369ba64dcff5ec9c3402f9f51bf748cec26dde048a2f973a4eea7f5/annotated_types-0.7.0.tar.gz", hash = "sha256:aff07c09a53a08bc8cfccb9c85b05f1aa9a2a6f23728d790723543408344ce89", size = 16081 }
wheels = [
    { url = "https://files.pythonhosted.org/packages/78/b6/6307fbef88d9b5ee7421e68d78a9f162e0da4900bc5f5793f6d3d0e34fb8/annotated_types-0.7.0-py3-none-any.whl", hash = "sha256:1f02e8b43a8fbbc3f3e0d4f0f4bfc8131bcb4eebe8849b8e5c773f3a1c582a53", size = 13643 },
]

[[package]]
name = "anyio"
version = "4.5.2"
source = { registry = "https://pypi.org/simple" }
dependencies = [
    { name = "exceptiongroup", marker = "python_full_version < '3.11'" },
    { name = "idna" },
    { name = "sniffio" },
    { name = "typing-extensions", marker = "python_full_version < '3.11'" },
]
sdist = { url = "https://files.pythonhosted.org/packages/4d/f9/9a7ce600ebe7804daf90d4d48b1c0510a4561ddce43a596be46676f82343/anyio-4.5.2.tar.gz", hash = "sha256:23009af4ed04ce05991845451e11ef02fc7c5ed29179ac9a420e5ad0ac7ddc5b", size = 171293 }
wheels = [
    { url = "https://files.pythonhosted.org/packages/1b/b4/f7e396030e3b11394436358ca258a81d6010106582422f23443c16ca1873/anyio-4.5.2-py3-none-any.whl", hash = "sha256:c011ee36bc1e8ba40e5a81cb9df91925c218fe9b778554e0b56a21e1b5d4716f", size = 89766 },
]

[[package]]
name = "backports-tarfile"
version = "1.2.0"
source = { registry = "https://pypi.org/simple" }
sdist = { url = "https://files.pythonhosted.org/packages/86/72/cd9b395f25e290e633655a100af28cb253e4393396264a98bd5f5951d50f/backports_tarfile-1.2.0.tar.gz", hash = "sha256:d75e02c268746e1b8144c278978b6e98e85de6ad16f8e4b0844a154557eca991", size = 86406 }
wheels = [
    { url = "https://files.pythonhosted.org/packages/b9/fa/123043af240e49752f1c4bd24da5053b6bd00cad78c2be53c0d1e8b975bc/backports.tarfile-1.2.0-py3-none-any.whl", hash = "sha256:77e284d754527b01fb1e6fa8a1afe577858ebe4e9dad8919e34c862cb399bc34", size = 30181 },
]

[[package]]
name = "cachetools"
version = "5.5.2"
source = { registry = "https://pypi.org/simple" }
sdist = { url = "https://files.pythonhosted.org/packages/6c/81/3747dad6b14fa2cf53fcf10548cf5aea6913e96fab41a3c198676f8948a5/cachetools-5.5.2.tar.gz", hash = "sha256:1a661caa9175d26759571b2e19580f9d6393969e5dfca11fdb1f947a23e640d4", size = 28380 }
wheels = [
    { url = "https://files.pythonhosted.org/packages/72/76/20fa66124dbe6be5cafeb312ece67de6b61dd91a0247d1ea13db4ebb33c2/cachetools-5.5.2-py3-none-any.whl", hash = "sha256:d26a22bcc62eb95c3beabd9f1ee5e820d3d2704fe2967cbe350e20c8ffcd3f0a", size = 10080 },
]

[[package]]
name = "certifi"
version = "2025.6.15"
source = { registry = "https://pypi.org/simple" }
sdist = { url = "https://files.pythonhosted.org/packages/73/f7/f14b46d4bcd21092d7d3ccef689615220d8a08fb25e564b65d20738e672e/certifi-2025.6.15.tar.gz", hash = "sha256:d747aa5a8b9bbbb1bb8c22bb13e22bd1f18e9796defa16bab421f7f7a317323b", size = 158753 }
wheels = [
    { url = "https://files.pythonhosted.org/packages/84/ae/320161bd181fc06471eed047ecce67b693fd7515b16d495d8932db763426/certifi-2025.6.15-py3-none-any.whl", hash = "sha256:2e0c7ce7cb5d8f8634ca55d2ba7e6ec2689a2fd6537d8dec1296a477a4910057", size = 157650 },
]

[[package]]
name = "cffi"
version = "1.17.1"
source = { registry = "https://pypi.org/simple" }
dependencies = [
    { name = "pycparser" },
]
sdist = { url = "https://files.pythonhosted.org/packages/fc/97/c783634659c2920c3fc70419e3af40972dbaf758daa229a7d6ea6135c90d/cffi-1.17.1.tar.gz", hash = "sha256:1c39c6016c32bc48dd54561950ebd6836e1670f2ae46128f67cf49e789c52824", size = 516621 }
wheels = [
    { url = "https://files.pythonhosted.org/packages/de/cc/4635c320081c78d6ffc2cab0a76025b691a91204f4aa317d568ff9280a2d/cffi-1.17.1-cp310-cp310-manylinux_2_12_i686.manylinux2010_i686.manylinux_2_17_i686.manylinux2014_i686.whl", hash = "sha256:edae79245293e15384b51f88b00613ba9f7198016a5948b5dddf4917d4d26382", size = 426024 },
    { url = "https://files.pythonhosted.org/packages/b6/7b/3b2b250f3aab91abe5f8a51ada1b717935fdaec53f790ad4100fe2ec64d1/cffi-1.17.1-cp310-cp310-manylinux_2_17_aarch64.manylinux2014_aarch64.whl", hash = "sha256:45398b671ac6d70e67da8e4224a065cec6a93541bb7aebe1b198a61b58c7b702", size = 448188 },
    { url = "https://files.pythonhosted.org/packages/d3/48/1b9283ebbf0ec065148d8de05d647a986c5f22586b18120020452fff8f5d/cffi-1.17.1-cp310-cp310-manylinux_2_17_ppc64le.manylinux2014_ppc64le.whl", hash = "sha256:ad9413ccdeda48c5afdae7e4fa2192157e991ff761e7ab8fdd8926f40b160cc3", size = 455571 },
    { url = "https://files.pythonhosted.org/packages/40/87/3b8452525437b40f39ca7ff70276679772ee7e8b394934ff60e63b7b090c/cffi-1.17.1-cp310-cp310-manylinux_2_17_s390x.manylinux2014_s390x.whl", hash = "sha256:5da5719280082ac6bd9aa7becb3938dc9f9cbd57fac7d2871717b1feb0902ab6", size = 436687 },
    { url = "https://files.pythonhosted.org/packages/8d/fb/4da72871d177d63649ac449aec2e8a29efe0274035880c7af59101ca2232/cffi-1.17.1-cp310-cp310-manylinux_2_17_x86_64.manylinux2014_x86_64.whl", hash = "sha256:2bb1a08b8008b281856e5971307cc386a8e9c5b625ac297e853d36da6efe9c17", size = 446211 },
    { url = "https://files.pythonhosted.org/packages/ab/a0/62f00bcb411332106c02b663b26f3545a9ef136f80d5df746c05878f8c4b/cffi-1.17.1-cp310-cp310-musllinux_1_1_aarch64.whl", hash = "sha256:045d61c734659cc045141be4bae381a41d89b741f795af1dd018bfb532fd0df8", size = 461325 },
    { url = "https://files.pythonhosted.org/packages/36/83/76127035ed2e7e27b0787604d99da630ac3123bfb02d8e80c633f218a11d/cffi-1.17.1-cp310-cp310-musllinux_1_1_i686.whl", hash = "sha256:6883e737d7d9e4899a8a695e00ec36bd4e5e4f18fabe0aca0efe0a4b44cdb13e", size = 438784 },
    { url = "https://files.pythonhosted.org/packages/21/81/a6cd025db2f08ac88b901b745c163d884641909641f9b826e8cb87645942/cffi-1.17.1-cp310-cp310-musllinux_1_1_x86_64.whl", hash = "sha256:6b8b4a92e1c65048ff98cfe1f735ef8f1ceb72e3d5f0c25fdb12087a23da22be", size = 461564 },
    { url = "https://files.pythonhosted.org/packages/94/dd/a3f0118e688d1b1a57553da23b16bdade96d2f9bcda4d32e7d2838047ff7/cffi-1.17.1-cp311-cp311-manylinux_2_12_i686.manylinux2010_i686.manylinux_2_17_i686.manylinux2014_i686.whl", hash = "sha256:f75c7ab1f9e4aca5414ed4d8e5c0e303a34f4421f8a0d47a4d019ceff0ab6af4", size = 445259 },
    { url = "https://files.pythonhosted.org/packages/2e/ea/70ce63780f096e16ce8588efe039d3c4f91deb1dc01e9c73a287939c79a6/cffi-1.17.1-cp311-cp311-manylinux_2_17_aarch64.manylinux2014_aarch64.whl", hash = "sha256:a1ed2dd2972641495a3ec98445e09766f077aee98a1c896dcb4ad0d303628e41", size = 469200 },
    { url = "https://files.pythonhosted.org/packages/1c/a0/a4fa9f4f781bda074c3ddd57a572b060fa0df7655d2a4247bbe277200146/cffi-1.17.1-cp311-cp311-manylinux_2_17_ppc64le.manylinux2014_ppc64le.whl", hash = "sha256:46bf43160c1a35f7ec506d254e5c890f3c03648a4dbac12d624e4490a7046cd1", size = 477235 },
    { url = "https://files.pythonhosted.org/packages/62/12/ce8710b5b8affbcdd5c6e367217c242524ad17a02fe5beec3ee339f69f85/cffi-1.17.1-cp311-cp311-manylinux_2_17_s390x.manylinux2014_s390x.whl", hash = "sha256:a24ed04c8ffd54b0729c07cee15a81d964e6fee0e3d4d342a27b020d22959dc6", size = 459721 },
    { url = "https://files.pythonhosted.org/packages/ff/6b/d45873c5e0242196f042d555526f92aa9e0c32355a1be1ff8c27f077fd37/cffi-1.17.1-cp311-cp311-manylinux_2_17_x86_64.manylinux2014_x86_64.whl", hash = "sha256:610faea79c43e44c71e1ec53a554553fa22321b65fae24889706c0a84d4ad86d", size = 467242 },
    { url = "https://files.pythonhosted.org/packages/1a/52/d9a0e523a572fbccf2955f5abe883cfa8bcc570d7faeee06336fbd50c9fc/cffi-1.17.1-cp311-cp311-musllinux_1_1_aarch64.whl", hash = "sha256:a9b15d491f3ad5d692e11f6b71f7857e7835eb677955c00cc0aefcd0669adaf6", size = 477999 },
    { url = "https://files.pythonhosted.org/packages/44/74/f2a2460684a1a2d00ca799ad880d54652841a780c4c97b87754f660c7603/cffi-1.17.1-cp311-cp311-musllinux_1_1_i686.whl", hash = "sha256:de2ea4b5833625383e464549fec1bc395c1bdeeb5f25c4a3a82b5a8c756ec22f", size = 454242 },
    { url = "https://files.pythonhosted.org/packages/f8/4a/34599cac7dfcd888ff54e801afe06a19c17787dfd94495ab0c8d35fe99fb/cffi-1.17.1-cp311-cp311-musllinux_1_1_x86_64.whl", hash = "sha256:fc48c783f9c87e60831201f2cce7f3b2e4846bf4d8728eabe54d60700b318a0b", size = 478604 },
    { url = "https://files.pythonhosted.org/packages/cc/b6/db007700f67d151abadf508cbfd6a1884f57eab90b1bb985c4c8c02b0f28/cffi-1.17.1-cp312-cp312-manylinux_2_12_i686.manylinux2010_i686.manylinux_2_17_i686.manylinux2014_i686.whl", hash = "sha256:1257bdabf294dceb59f5e70c64a3e2f462c30c7ad68092d01bbbfb1c16b1ba36", size = 454803 },
    { url = "https://files.pythonhosted.org/packages/1a/df/f8d151540d8c200eb1c6fba8cd0dfd40904f1b0682ea705c36e6c2e97ab3/cffi-1.17.1-cp312-cp312-manylinux_2_17_aarch64.manylinux2014_aarch64.whl", hash = "sha256:da95af8214998d77a98cc14e3a3bd00aa191526343078b530ceb0bd710fb48a5", size = 478850 },
    { url = "https://files.pythonhosted.org/packages/28/c0/b31116332a547fd2677ae5b78a2ef662dfc8023d67f41b2a83f7c2aa78b1/cffi-1.17.1-cp312-cp312-manylinux_2_17_ppc64le.manylinux2014_ppc64le.whl", hash = "sha256:d63afe322132c194cf832bfec0dc69a99fb9bb6bbd550f161a49e9e855cc78ff", size = 485729 },
    { url = "https://files.pythonhosted.org/packages/91/2b/9a1ddfa5c7f13cab007a2c9cc295b70fbbda7cb10a286aa6810338e60ea1/cffi-1.17.1-cp312-cp312-manylinux_2_17_s390x.manylinux2014_s390x.whl", hash = "sha256:f79fc4fc25f1c8698ff97788206bb3c2598949bfe0fef03d299eb1b5356ada99", size = 471256 },
    { url = "https://files.pythonhosted.org/packages/b2/d5/da47df7004cb17e4955df6a43d14b3b4ae77737dff8bf7f8f333196717bf/cffi-1.17.1-cp312-cp312-manylinux_2_17_x86_64.manylinux2014_x86_64.whl", hash = "sha256:b62ce867176a75d03a665bad002af8e6d54644fad99a3c70905c543130e39d93", size = 479424 },
    { url = "https://files.pythonhosted.org/packages/0b/ac/2a28bcf513e93a219c8a4e8e125534f4f6db03e3179ba1c45e949b76212c/cffi-1.17.1-cp312-cp312-musllinux_1_1_aarch64.whl", hash = "sha256:386c8bf53c502fff58903061338ce4f4950cbdcb23e2902d86c0f722b786bbe3", size = 484568 },
    { url = "https://files.pythonhosted.org/packages/d4/38/ca8a4f639065f14ae0f1d9751e70447a261f1a30fa7547a828ae08142465/cffi-1.17.1-cp312-cp312-musllinux_1_1_x86_64.whl", hash = "sha256:4ceb10419a9adf4460ea14cfd6bc43d08701f0835e979bf821052f1805850fe8", size = 488736 },
    { url = "https://files.pythonhosted.org/packages/0e/2d/eab2e858a91fdff70533cab61dcff4a1f55ec60425832ddfdc9cd36bc8af/cffi-1.17.1-cp313-cp313-manylinux_2_12_i686.manylinux2010_i686.manylinux_2_17_i686.manylinux2014_i686.whl", hash = "sha256:d01b12eeeb4427d3110de311e1774046ad344f5b1a7403101878976ecd7a10f3", size = 454792 },
    { url = "https://files.pythonhosted.org/packages/75/b2/fbaec7c4455c604e29388d55599b99ebcc250a60050610fadde58932b7ee/cffi-1.17.1-cp313-cp313-manylinux_2_17_aarch64.manylinux2014_aarch64.whl", hash = "sha256:706510fe141c86a69c8ddc029c7910003a17353970cff3b904ff0686a5927683", size = 478893 },
    { url = "https://files.pythonhosted.org/packages/4f/b7/6e4a2162178bf1935c336d4da8a9352cccab4d3a5d7914065490f08c0690/cffi-1.17.1-cp313-cp313-manylinux_2_17_ppc64le.manylinux2014_ppc64le.whl", hash = "sha256:de55b766c7aa2e2a3092c51e0483d700341182f08e67c63630d5b6f200bb28e5", size = 485810 },
    { url = "https://files.pythonhosted.org/packages/c7/8a/1d0e4a9c26e54746dc08c2c6c037889124d4f59dffd853a659fa545f1b40/cffi-1.17.1-cp313-cp313-manylinux_2_17_s390x.manylinux2014_s390x.whl", hash = "sha256:c59d6e989d07460165cc5ad3c61f9fd8f1b4796eacbd81cee78957842b834af4", size = 471200 },
    { url = "https://files.pythonhosted.org/packages/26/9f/1aab65a6c0db35f43c4d1b4f580e8df53914310afc10ae0397d29d697af4/cffi-1.17.1-cp313-cp313-manylinux_2_17_x86_64.manylinux2014_x86_64.whl", hash = "sha256:dd398dbc6773384a17fe0d3e7eeb8d1a21c2200473ee6806bb5e6a8e62bb73dd", size = 479447 },
    { url = "https://files.pythonhosted.org/packages/5f/e4/fb8b3dd8dc0e98edf1135ff067ae070bb32ef9d509d6cb0f538cd6f7483f/cffi-1.17.1-cp313-cp313-musllinux_1_1_aarch64.whl", hash = "sha256:3edc8d958eb099c634dace3c7e16560ae474aa3803a5df240542b305d14e14ed", size = 484358 },
    { url = "https://files.pythonhosted.org/packages/f1/47/d7145bf2dc04684935d57d67dff9d6d795b2ba2796806bb109864be3a151/cffi-1.17.1-cp313-cp313-musllinux_1_1_x86_64.whl", hash = "sha256:72e72408cad3d5419375fc87d289076ee319835bdfa2caad331e377589aebba9", size = 488469 },
]

[[package]]
name = "chardet"
version = "5.2.0"
source = { registry = "https://pypi.org/simple" }
sdist = { url = "https://files.pythonhosted.org/packages/f3/0d/f7b6ab21ec75897ed80c17d79b15951a719226b9fababf1e40ea74d69079/chardet-5.2.0.tar.gz", hash = "sha256:1b3b6ff479a8c414bc3fa2c0852995695c4a026dcd6d0633b2dd092ca39c1cf7", size = 2069618 }
wheels = [
    { url = "https://files.pythonhosted.org/packages/38/6f/f5fbc992a329ee4e0f288c1fe0e2ad9485ed064cac731ed2fe47dcc38cbf/chardet-5.2.0-py3-none-any.whl", hash = "sha256:e1cf59446890a00105fe7b7912492ea04b6e6f06d4b742b2c788469e34c82970", size = 199385 },
]

[[package]]
name = "charset-normalizer"
version = "3.4.2"
source = { registry = "https://pypi.org/simple" }
sdist = { url = "https://files.pythonhosted.org/packages/e4/33/89c2ced2b67d1c2a61c19c6751aa8902d46ce3dacb23600a283619f5a12d/charset_normalizer-3.4.2.tar.gz", hash = "sha256:5baececa9ecba31eff645232d59845c07aa030f0c81ee70184a90d35099a0e63", size = 126367 }
wheels = [
    { url = "https://files.pythonhosted.org/packages/95/28/9901804da60055b406e1a1c5ba7aac1276fb77f1dde635aabfc7fd84b8ab/charset_normalizer-3.4.2-cp310-cp310-macosx_10_9_universal2.whl", hash = "sha256:7c48ed483eb946e6c04ccbe02c6b4d1d48e51944b6db70f697e089c193404941", size = 201818 },
    { url = "https://files.pythonhosted.org/packages/d9/9b/892a8c8af9110935e5adcbb06d9c6fe741b6bb02608c6513983048ba1a18/charset_normalizer-3.4.2-cp310-cp310-manylinux_2_17_aarch64.manylinux2014_aarch64.whl", hash = "sha256:b2d318c11350e10662026ad0eb71bb51c7812fc8590825304ae0bdd4ac283acd", size = 144649 },
    { url = "https://files.pythonhosted.org/packages/7b/a5/4179abd063ff6414223575e008593861d62abfc22455b5d1a44995b7c101/charset_normalizer-3.4.2-cp310-cp310-manylinux_2_17_ppc64le.manylinux2014_ppc64le.whl", hash = "sha256:9cbfacf36cb0ec2897ce0ebc5d08ca44213af24265bd56eca54bee7923c48fd6", size = 155045 },
    { url = "https://files.pythonhosted.org/packages/3b/95/bc08c7dfeddd26b4be8c8287b9bb055716f31077c8b0ea1cd09553794665/charset_normalizer-3.4.2-cp310-cp310-manylinux_2_17_s390x.manylinux2014_s390x.whl", hash = "sha256:18dd2e350387c87dabe711b86f83c9c78af772c748904d372ade190b5c7c9d4d", size = 147356 },
    { url = "https://files.pythonhosted.org/packages/a8/2d/7a5b635aa65284bf3eab7653e8b4151ab420ecbae918d3e359d1947b4d61/charset_normalizer-3.4.2-cp310-cp310-manylinux_2_17_x86_64.manylinux2014_x86_64.whl", hash = "sha256:8075c35cd58273fee266c58c0c9b670947c19df5fb98e7b66710e04ad4e9ff86", size = 149471 },
    { url = "https://files.pythonhosted.org/packages/ae/38/51fc6ac74251fd331a8cfdb7ec57beba8c23fd5493f1050f71c87ef77ed0/charset_normalizer-3.4.2-cp310-cp310-manylinux_2_5_i686.manylinux1_i686.manylinux_2_17_i686.manylinux2014_i686.whl", hash = "sha256:5bf4545e3b962767e5c06fe1738f951f77d27967cb2caa64c28be7c4563e162c", size = 151317 },
    { url = "https://files.pythonhosted.org/packages/b7/17/edee1e32215ee6e9e46c3e482645b46575a44a2d72c7dfd49e49f60ce6bf/charset_normalizer-3.4.2-cp310-cp310-musllinux_1_2_aarch64.whl", hash = "sha256:7a6ab32f7210554a96cd9e33abe3ddd86732beeafc7a28e9955cdf22ffadbab0", size = 146368 },
    { url = "https://files.pythonhosted.org/packages/26/2c/ea3e66f2b5f21fd00b2825c94cafb8c326ea6240cd80a91eb09e4a285830/charset_normalizer-3.4.2-cp310-cp310-musllinux_1_2_i686.whl", hash = "sha256:b33de11b92e9f75a2b545d6e9b6f37e398d86c3e9e9653c4864eb7e89c5773ef", size = 154491 },
    { url = "https://files.pythonhosted.org/packages/52/47/7be7fa972422ad062e909fd62460d45c3ef4c141805b7078dbab15904ff7/charset_normalizer-3.4.2-cp310-cp310-musllinux_1_2_ppc64le.whl", hash = "sha256:8755483f3c00d6c9a77f490c17e6ab0c8729e39e6390328e42521ef175380ae6", size = 157695 },
    { url = "https://files.pythonhosted.org/packages/2f/42/9f02c194da282b2b340f28e5fb60762de1151387a36842a92b533685c61e/charset_normalizer-3.4.2-cp310-cp310-musllinux_1_2_s390x.whl", hash = "sha256:68a328e5f55ec37c57f19ebb1fdc56a248db2e3e9ad769919a58672958e8f366", size = 154849 },
    { url = "https://files.pythonhosted.org/packages/67/44/89cacd6628f31fb0b63201a618049be4be2a7435a31b55b5eb1c3674547a/charset_normalizer-3.4.2-cp310-cp310-musllinux_1_2_x86_64.whl", hash = "sha256:21b2899062867b0e1fde9b724f8aecb1af14f2778d69aacd1a5a1853a597a5db", size = 150091 },
    { url = "https://files.pythonhosted.org/packages/1f/79/4b8da9f712bc079c0f16b6d67b099b0b8d808c2292c937f267d816ec5ecc/charset_normalizer-3.4.2-cp310-cp310-win32.whl", hash = "sha256:e8082b26888e2f8b36a042a58307d5b917ef2b1cacab921ad3323ef91901c71a", size = 98445 },
    { url = "https://files.pythonhosted.org/packages/7d/d7/96970afb4fb66497a40761cdf7bd4f6fca0fc7bafde3a84f836c1f57a926/charset_normalizer-3.4.2-cp310-cp310-win_amd64.whl", hash = "sha256:f69a27e45c43520f5487f27627059b64aaf160415589230992cec34c5e18a509", size = 105782 },
    { url = "https://files.pythonhosted.org/packages/05/85/4c40d00dcc6284a1c1ad5de5e0996b06f39d8232f1031cd23c2f5c07ee86/charset_normalizer-3.4.2-cp311-cp311-macosx_10_9_universal2.whl", hash = "sha256:be1e352acbe3c78727a16a455126d9ff83ea2dfdcbc83148d2982305a04714c2", size = 198794 },
    { url = "https://files.pythonhosted.org/packages/41/d9/7a6c0b9db952598e97e93cbdfcb91bacd89b9b88c7c983250a77c008703c/charset_normalizer-3.4.2-cp311-cp311-manylinux_2_17_aarch64.manylinux2014_aarch64.whl", hash = "sha256:aa88ca0b1932e93f2d961bf3addbb2db902198dca337d88c89e1559e066e7645", size = 142846 },
    { url = "https://files.pythonhosted.org/packages/66/82/a37989cda2ace7e37f36c1a8ed16c58cf48965a79c2142713244bf945c89/charset_normalizer-3.4.2-cp311-cp311-manylinux_2_17_ppc64le.manylinux2014_ppc64le.whl", hash = "sha256:d524ba3f1581b35c03cb42beebab4a13e6cdad7b36246bd22541fa585a56cccd", size = 153350 },
    { url = "https://files.pythonhosted.org/packages/df/68/a576b31b694d07b53807269d05ec3f6f1093e9545e8607121995ba7a8313/charset_normalizer-3.4.2-cp311-cp311-manylinux_2_17_s390x.manylinux2014_s390x.whl", hash = "sha256:28a1005facc94196e1fb3e82a3d442a9d9110b8434fc1ded7a24a2983c9888d8", size = 145657 },
    { url = "https://files.pythonhosted.org/packages/92/9b/ad67f03d74554bed3aefd56fe836e1623a50780f7c998d00ca128924a499/charset_normalizer-3.4.2-cp311-cp311-manylinux_2_17_x86_64.manylinux2014_x86_64.whl", hash = "sha256:fdb20a30fe1175ecabed17cbf7812f7b804b8a315a25f24678bcdf120a90077f", size = 147260 },
    { url = "https://files.pythonhosted.org/packages/a6/e6/8aebae25e328160b20e31a7e9929b1578bbdc7f42e66f46595a432f8539e/charset_normalizer-3.4.2-cp311-cp311-manylinux_2_5_i686.manylinux1_i686.manylinux_2_17_i686.manylinux2014_i686.whl", hash = "sha256:0f5d9ed7f254402c9e7d35d2f5972c9bbea9040e99cd2861bd77dc68263277c7", size = 149164 },
    { url = "https://files.pythonhosted.org/packages/8b/f2/b3c2f07dbcc248805f10e67a0262c93308cfa149a4cd3d1fe01f593e5fd2/charset_normalizer-3.4.2-cp311-cp311-musllinux_1_2_aarch64.whl", hash = "sha256:efd387a49825780ff861998cd959767800d54f8308936b21025326de4b5a42b9", size = 144571 },
    { url = "https://files.pythonhosted.org/packages/60/5b/c3f3a94bc345bc211622ea59b4bed9ae63c00920e2e8f11824aa5708e8b7/charset_normalizer-3.4.2-cp311-cp311-musllinux_1_2_i686.whl", hash = "sha256:f0aa37f3c979cf2546b73e8222bbfa3dc07a641585340179d768068e3455e544", size = 151952 },
    { url = "https://files.pythonhosted.org/packages/e2/4d/ff460c8b474122334c2fa394a3f99a04cf11c646da895f81402ae54f5c42/charset_normalizer-3.4.2-cp311-cp311-musllinux_1_2_ppc64le.whl", hash = "sha256:e70e990b2137b29dc5564715de1e12701815dacc1d056308e2b17e9095372a82", size = 155959 },
    { url = "https://files.pythonhosted.org/packages/a2/2b/b964c6a2fda88611a1fe3d4c400d39c66a42d6c169c924818c848f922415/charset_normalizer-3.4.2-cp311-cp311-musllinux_1_2_s390x.whl", hash = "sha256:0c8c57f84ccfc871a48a47321cfa49ae1df56cd1d965a09abe84066f6853b9c0", size = 153030 },
    { url = "https://files.pythonhosted.org/packages/59/2e/d3b9811db26a5ebf444bc0fa4f4be5aa6d76fc6e1c0fd537b16c14e849b6/charset_normalizer-3.4.2-cp311-cp311-musllinux_1_2_x86_64.whl", hash = "sha256:6b66f92b17849b85cad91259efc341dce9c1af48e2173bf38a85c6329f1033e5", size = 148015 },
    { url = "https://files.pythonhosted.org/packages/90/07/c5fd7c11eafd561bb51220d600a788f1c8d77c5eef37ee49454cc5c35575/charset_normalizer-3.4.2-cp311-cp311-win32.whl", hash = "sha256:daac4765328a919a805fa5e2720f3e94767abd632ae410a9062dff5412bae65a", size = 98106 },
    { url = "https://files.pythonhosted.org/packages/a8/05/5e33dbef7e2f773d672b6d79f10ec633d4a71cd96db6673625838a4fd532/charset_normalizer-3.4.2-cp311-cp311-win_amd64.whl", hash = "sha256:e53efc7c7cee4c1e70661e2e112ca46a575f90ed9ae3fef200f2a25e954f4b28", size = 105402 },
    { url = "https://files.pythonhosted.org/packages/d7/a4/37f4d6035c89cac7930395a35cc0f1b872e652eaafb76a6075943754f095/charset_normalizer-3.4.2-cp312-cp312-macosx_10_13_universal2.whl", hash = "sha256:0c29de6a1a95f24b9a1aa7aefd27d2487263f00dfd55a77719b530788f75cff7", size = 199936 },
    { url = "https://files.pythonhosted.org/packages/ee/8a/1a5e33b73e0d9287274f899d967907cd0bf9c343e651755d9307e0dbf2b3/charset_normalizer-3.4.2-cp312-cp312-manylinux_2_17_aarch64.manylinux2014_aarch64.whl", hash = "sha256:cddf7bd982eaa998934a91f69d182aec997c6c468898efe6679af88283b498d3", size = 143790 },
    { url = "https://files.pythonhosted.org/packages/66/52/59521f1d8e6ab1482164fa21409c5ef44da3e9f653c13ba71becdd98dec3/charset_normalizer-3.4.2-cp312-cp312-manylinux_2_17_ppc64le.manylinux2014_ppc64le.whl", hash = "sha256:fcbe676a55d7445b22c10967bceaaf0ee69407fbe0ece4d032b6eb8d4565982a", size = 153924 },
    { url = "https://files.pythonhosted.org/packages/86/2d/fb55fdf41964ec782febbf33cb64be480a6b8f16ded2dbe8db27a405c09f/charset_normalizer-3.4.2-cp312-cp312-manylinux_2_17_s390x.manylinux2014_s390x.whl", hash = "sha256:d41c4d287cfc69060fa91cae9683eacffad989f1a10811995fa309df656ec214", size = 146626 },
    { url = "https://files.pythonhosted.org/packages/8c/73/6ede2ec59bce19b3edf4209d70004253ec5f4e319f9a2e3f2f15601ed5f7/charset_normalizer-3.4.2-cp312-cp312-manylinux_2_17_x86_64.manylinux2014_x86_64.whl", hash = "sha256:4e594135de17ab3866138f496755f302b72157d115086d100c3f19370839dd3a", size = 148567 },
    { url = "https://files.pythonhosted.org/packages/09/14/957d03c6dc343c04904530b6bef4e5efae5ec7d7990a7cbb868e4595ee30/charset_normalizer-3.4.2-cp312-cp312-manylinux_2_5_i686.manylinux1_i686.manylinux_2_17_i686.manylinux2014_i686.whl", hash = "sha256:cf713fe9a71ef6fd5adf7a79670135081cd4431c2943864757f0fa3a65b1fafd", size = 150957 },
    { url = "https://files.pythonhosted.org/packages/0d/c8/8174d0e5c10ccebdcb1b53cc959591c4c722a3ad92461a273e86b9f5a302/charset_normalizer-3.4.2-cp312-cp312-musllinux_1_2_aarch64.whl", hash = "sha256:a370b3e078e418187da8c3674eddb9d983ec09445c99a3a263c2011993522981", size = 145408 },
    { url = "https://files.pythonhosted.org/packages/58/aa/8904b84bc8084ac19dc52feb4f5952c6df03ffb460a887b42615ee1382e8/charset_normalizer-3.4.2-cp312-cp312-musllinux_1_2_i686.whl", hash = "sha256:a955b438e62efdf7e0b7b52a64dc5c3396e2634baa62471768a64bc2adb73d5c", size = 153399 },
    { url = "https://files.pythonhosted.org/packages/c2/26/89ee1f0e264d201cb65cf054aca6038c03b1a0c6b4ae998070392a3ce605/charset_normalizer-3.4.2-cp312-cp312-musllinux_1_2_ppc64le.whl", hash = "sha256:7222ffd5e4de8e57e03ce2cef95a4c43c98fcb72ad86909abdfc2c17d227fc1b", size = 156815 },
    { url = "https://files.pythonhosted.org/packages/fd/07/68e95b4b345bad3dbbd3a8681737b4338ff2c9df29856a6d6d23ac4c73cb/charset_normalizer-3.4.2-cp312-cp312-musllinux_1_2_s390x.whl", hash = "sha256:bee093bf902e1d8fc0ac143c88902c3dfc8941f7ea1d6a8dd2bcb786d33db03d", size = 154537 },
    { url = "https://files.pythonhosted.org/packages/77/1a/5eefc0ce04affb98af07bc05f3bac9094513c0e23b0562d64af46a06aae4/charset_normalizer-3.4.2-cp312-cp312-musllinux_1_2_x86_64.whl", hash = "sha256:dedb8adb91d11846ee08bec4c8236c8549ac721c245678282dcb06b221aab59f", size = 149565 },
    { url = "https://files.pythonhosted.org/packages/37/a0/2410e5e6032a174c95e0806b1a6585eb21e12f445ebe239fac441995226a/charset_normalizer-3.4.2-cp312-cp312-win32.whl", hash = "sha256:db4c7bf0e07fc3b7d89ac2a5880a6a8062056801b83ff56d8464b70f65482b6c", size = 98357 },
    { url = "https://files.pythonhosted.org/packages/6c/4f/c02d5c493967af3eda9c771ad4d2bbc8df6f99ddbeb37ceea6e8716a32bc/charset_normalizer-3.4.2-cp312-cp312-win_amd64.whl", hash = "sha256:5a9979887252a82fefd3d3ed2a8e3b937a7a809f65dcb1e068b090e165bbe99e", size = 105776 },
    { url = "https://files.pythonhosted.org/packages/ea/12/a93df3366ed32db1d907d7593a94f1fe6293903e3e92967bebd6950ed12c/charset_normalizer-3.4.2-cp313-cp313-macosx_10_13_universal2.whl", hash = "sha256:926ca93accd5d36ccdabd803392ddc3e03e6d4cd1cf17deff3b989ab8e9dbcf0", size = 199622 },
    { url = "https://files.pythonhosted.org/packages/04/93/bf204e6f344c39d9937d3c13c8cd5bbfc266472e51fc8c07cb7f64fcd2de/charset_normalizer-3.4.2-cp313-cp313-manylinux_2_17_aarch64.manylinux2014_aarch64.whl", hash = "sha256:eba9904b0f38a143592d9fc0e19e2df0fa2e41c3c3745554761c5f6447eedabf", size = 143435 },
    { url = "https://files.pythonhosted.org/packages/22/2a/ea8a2095b0bafa6c5b5a55ffdc2f924455233ee7b91c69b7edfcc9e02284/charset_normalizer-3.4.2-cp313-cp313-manylinux_2_17_ppc64le.manylinux2014_ppc64le.whl", hash = "sha256:3fddb7e2c84ac87ac3a947cb4e66d143ca5863ef48e4a5ecb83bd48619e4634e", size = 153653 },
    { url = "https://files.pythonhosted.org/packages/b6/57/1b090ff183d13cef485dfbe272e2fe57622a76694061353c59da52c9a659/charset_normalizer-3.4.2-cp313-cp313-manylinux_2_17_s390x.manylinux2014_s390x.whl", hash = "sha256:98f862da73774290f251b9df8d11161b6cf25b599a66baf087c1ffe340e9bfd1", size = 146231 },
    { url = "https://files.pythonhosted.org/packages/e2/28/ffc026b26f441fc67bd21ab7f03b313ab3fe46714a14b516f931abe1a2d8/charset_normalizer-3.4.2-cp313-cp313-manylinux_2_17_x86_64.manylinux2014_x86_64.whl", hash = "sha256:6c9379d65defcab82d07b2a9dfbfc2e95bc8fe0ebb1b176a3190230a3ef0e07c", size = 148243 },
    { url = "https://files.pythonhosted.org/packages/c0/0f/9abe9bd191629c33e69e47c6ef45ef99773320e9ad8e9cb08b8ab4a8d4cb/charset_normalizer-3.4.2-cp313-cp313-manylinux_2_5_i686.manylinux1_i686.manylinux_2_17_i686.manylinux2014_i686.whl", hash = "sha256:e635b87f01ebc977342e2697d05b56632f5f879a4f15955dfe8cef2448b51691", size = 150442 },
    { url = "https://files.pythonhosted.org/packages/67/7c/a123bbcedca91d5916c056407f89a7f5e8fdfce12ba825d7d6b9954a1a3c/charset_normalizer-3.4.2-cp313-cp313-musllinux_1_2_aarch64.whl", hash = "sha256:1c95a1e2902a8b722868587c0e1184ad5c55631de5afc0eb96bc4b0d738092c0", size = 145147 },
    { url = "https://files.pythonhosted.org/packages/ec/fe/1ac556fa4899d967b83e9893788e86b6af4d83e4726511eaaad035e36595/charset_normalizer-3.4.2-cp313-cp313-musllinux_1_2_i686.whl", hash = "sha256:ef8de666d6179b009dce7bcb2ad4c4a779f113f12caf8dc77f0162c29d20490b", size = 153057 },
    { url = "https://files.pythonhosted.org/packages/2b/ff/acfc0b0a70b19e3e54febdd5301a98b72fa07635e56f24f60502e954c461/charset_normalizer-3.4.2-cp313-cp313-musllinux_1_2_ppc64le.whl", hash = "sha256:32fc0341d72e0f73f80acb0a2c94216bd704f4f0bce10aedea38f30502b271ff", size = 156454 },
    { url = "https://files.pythonhosted.org/packages/92/08/95b458ce9c740d0645feb0e96cea1f5ec946ea9c580a94adfe0b617f3573/charset_normalizer-3.4.2-cp313-cp313-musllinux_1_2_s390x.whl", hash = "sha256:289200a18fa698949d2b39c671c2cc7a24d44096784e76614899a7ccf2574b7b", size = 154174 },
    { url = "https://files.pythonhosted.org/packages/78/be/8392efc43487ac051eee6c36d5fbd63032d78f7728cb37aebcc98191f1ff/charset_normalizer-3.4.2-cp313-cp313-musllinux_1_2_x86_64.whl", hash = "sha256:4a476b06fbcf359ad25d34a057b7219281286ae2477cc5ff5e3f70a246971148", size = 149166 },
    { url = "https://files.pythonhosted.org/packages/44/96/392abd49b094d30b91d9fbda6a69519e95802250b777841cf3bda8fe136c/charset_normalizer-3.4.2-cp313-cp313-win32.whl", hash = "sha256:aaeeb6a479c7667fbe1099af9617c83aaca22182d6cf8c53966491a0f1b7ffb7", size = 98064 },
    { url = "https://files.pythonhosted.org/packages/e9/b0/0200da600134e001d91851ddc797809e2fe0ea72de90e09bec5a2fbdaccb/charset_normalizer-3.4.2-cp313-cp313-win_amd64.whl", hash = "sha256:aa6af9e7d59f9c12b33ae4e9450619cf2488e2bbe9b44030905877f0b2324980", size = 105641 },
    { url = "https://files.pythonhosted.org/packages/20/94/c5790835a017658cbfabd07f3bfb549140c3ac458cfc196323996b10095a/charset_normalizer-3.4.2-py3-none-any.whl", hash = "sha256:7f56930ab0abd1c45cd15be65cc741c28b1c9a34876ce8c17a2fa107810c0af0", size = 52626 },
]

[[package]]
name = "click"
version = "8.1.8"
source = { registry = "https://pypi.org/simple" }
dependencies = [
    { name = "colorama", marker = "platform_system == 'Windows'" },
]
sdist = { url = "https://files.pythonhosted.org/packages/b9/2e/0090cbf739cee7d23781ad4b89a9894a41538e4fcf4c31dcdd705b78eb8b/click-8.1.8.tar.gz", hash = "sha256:ed53c9d8990d83c2a27deae68e4ee337473f6330c040a31d4225c9574d16096a", size = 226593 }
wheels = [
    { url = "https://files.pythonhosted.org/packages/7e/d4/7ebdbd03970677812aac39c869717059dbb71a4cfc033ca6e5221787892c/click-8.1.8-py3-none-any.whl", hash = "sha256:63c132bbbed01578a06712a2d1f497bb62d9c1c0d329b7903a866228027263b2", size = 98188 },
]

[[package]]
name = "colorama"
version = "0.4.6"
source = { registry = "https://pypi.org/simple" }
sdist = { url = "https://files.pythonhosted.org/packages/d8/53/6f443c9a4a8358a93a6792e2acffb9d9d5cb0a5cfd8802644b7b1c9a02e4/colorama-0.4.6.tar.gz", hash = "sha256:08695f5cb7ed6e0531a20572697297273c47b8cae5a63ffc6d6ed5c201be6e44", size = 27697 }
wheels = [
    { url = "https://files.pythonhosted.org/packages/d1/d6/3965ed04c63042e047cb6a3e6ed1a63a35087b6a609aa3a15ed8ac56c221/colorama-0.4.6-py2.py3-none-any.whl", hash = "sha256:4f1d9991f5acc0ca119f9d443620b77f9d6b33703e51011c16baf57afb285fc6", size = 25335 },
]

[[package]]
name = "coverage"
version = "7.6.1"
source = { registry = "https://pypi.org/simple" }
sdist = { url = "https://files.pythonhosted.org/packages/f7/08/7e37f82e4d1aead42a7443ff06a1e406aabf7302c4f00a546e4b320b994c/coverage-7.6.1.tar.gz", hash = "sha256:953510dfb7b12ab69d20135a0662397f077c59b1e6379a768e97c59d852ee51d", size = 798791 }
wheels = [
    { url = "https://files.pythonhosted.org/packages/7e/61/eb7ce5ed62bacf21beca4937a90fe32545c91a3c8a42a30c6616d48fc70d/coverage-7.6.1-cp310-cp310-macosx_10_9_x86_64.whl", hash = "sha256:b06079abebbc0e89e6163b8e8f0e16270124c154dc6e4a47b413dd538859af16", size = 206690 },
    { url = "https://files.pythonhosted.org/packages/7d/73/041928e434442bd3afde5584bdc3f932fb4562b1597629f537387cec6f3d/coverage-7.6.1-cp310-cp310-macosx_11_0_arm64.whl", hash = "sha256:cf4b19715bccd7ee27b6b120e7e9dd56037b9c0681dcc1adc9ba9db3d417fa36", size = 207127 },
    { url = "https://files.pythonhosted.org/packages/c7/c8/6ca52b5147828e45ad0242388477fdb90df2c6cbb9a441701a12b3c71bc8/coverage-7.6.1-cp310-cp310-manylinux_2_17_aarch64.manylinux2014_aarch64.whl", hash = "sha256:e61c0abb4c85b095a784ef23fdd4aede7a2628478e7baba7c5e3deba61070a02", size = 235654 },
    { url = "https://files.pythonhosted.org/packages/d5/da/9ac2b62557f4340270942011d6efeab9833648380109e897d48ab7c1035d/coverage-7.6.1-cp310-cp310-manylinux_2_5_i686.manylinux1_i686.manylinux_2_17_i686.manylinux2014_i686.whl", hash = "sha256:fd21f6ae3f08b41004dfb433fa895d858f3f5979e7762d052b12aef444e29afc", size = 233598 },
    { url = "https://files.pythonhosted.org/packages/53/23/9e2c114d0178abc42b6d8d5281f651a8e6519abfa0ef460a00a91f80879d/coverage-7.6.1-cp310-cp310-manylinux_2_5_x86_64.manylinux1_x86_64.manylinux_2_17_x86_64.manylinux2014_x86_64.whl", hash = "sha256:8f59d57baca39b32db42b83b2a7ba6f47ad9c394ec2076b084c3f029b7afca23", size = 234732 },
    { url = "https://files.pythonhosted.org/packages/0f/7e/a0230756fb133343a52716e8b855045f13342b70e48e8ad41d8a0d60ab98/coverage-7.6.1-cp310-cp310-musllinux_1_2_aarch64.whl", hash = "sha256:a1ac0ae2b8bd743b88ed0502544847c3053d7171a3cff9228af618a068ed9c34", size = 233816 },
    { url = "https://files.pythonhosted.org/packages/28/7c/3753c8b40d232b1e5eeaed798c875537cf3cb183fb5041017c1fdb7ec14e/coverage-7.6.1-cp310-cp310-musllinux_1_2_i686.whl", hash = "sha256:e6a08c0be454c3b3beb105c0596ebdc2371fab6bb90c0c0297f4e58fd7e1012c", size = 232325 },
    { url = "https://files.pythonhosted.org/packages/57/e3/818a2b2af5b7573b4b82cf3e9f137ab158c90ea750a8f053716a32f20f06/coverage-7.6.1-cp310-cp310-musllinux_1_2_x86_64.whl", hash = "sha256:f5796e664fe802da4f57a168c85359a8fbf3eab5e55cd4e4569fbacecc903959", size = 233418 },
    { url = "https://files.pythonhosted.org/packages/c8/fb/4532b0b0cefb3f06d201648715e03b0feb822907edab3935112b61b885e2/coverage-7.6.1-cp310-cp310-win32.whl", hash = "sha256:7bb65125fcbef8d989fa1dd0e8a060999497629ca5b0efbca209588a73356232", size = 209343 },
    { url = "https://files.pythonhosted.org/packages/5a/25/af337cc7421eca1c187cc9c315f0a755d48e755d2853715bfe8c418a45fa/coverage-7.6.1-cp310-cp310-win_amd64.whl", hash = "sha256:3115a95daa9bdba70aea750db7b96b37259a81a709223c8448fa97727d546fe0", size = 210136 },
    { url = "https://files.pythonhosted.org/packages/ad/5f/67af7d60d7e8ce61a4e2ddcd1bd5fb787180c8d0ae0fbd073f903b3dd95d/coverage-7.6.1-cp311-cp311-macosx_10_9_x86_64.whl", hash = "sha256:7dea0889685db8550f839fa202744652e87c60015029ce3f60e006f8c4462c93", size = 206796 },
    { url = "https://files.pythonhosted.org/packages/e1/0e/e52332389e057daa2e03be1fbfef25bb4d626b37d12ed42ae6281d0a274c/coverage-7.6.1-cp311-cp311-macosx_11_0_arm64.whl", hash = "sha256:ed37bd3c3b063412f7620464a9ac1314d33100329f39799255fb8d3027da50d3", size = 207244 },
    { url = "https://files.pythonhosted.org/packages/aa/cd/766b45fb6e090f20f8927d9c7cb34237d41c73a939358bc881883fd3a40d/coverage-7.6.1-cp311-cp311-manylinux_2_17_aarch64.manylinux2014_aarch64.whl", hash = "sha256:d85f5e9a5f8b73e2350097c3756ef7e785f55bd71205defa0bfdaf96c31616ff", size = 239279 },
    { url = "https://files.pythonhosted.org/packages/70/6c/a9ccd6fe50ddaf13442a1e2dd519ca805cbe0f1fcd377fba6d8339b98ccb/coverage-7.6.1-cp311-cp311-manylinux_2_5_i686.manylinux1_i686.manylinux_2_17_i686.manylinux2014_i686.whl", hash = "sha256:9bc572be474cafb617672c43fe989d6e48d3c83af02ce8de73fff1c6bb3c198d", size = 236859 },
    { url = "https://files.pythonhosted.org/packages/14/6f/8351b465febb4dbc1ca9929505202db909c5a635c6fdf33e089bbc3d7d85/coverage-7.6.1-cp311-cp311-manylinux_2_5_x86_64.manylinux1_x86_64.manylinux_2_17_x86_64.manylinux2014_x86_64.whl", hash = "sha256:0c0420b573964c760df9e9e86d1a9a622d0d27f417e1a949a8a66dd7bcee7bc6", size = 238549 },
    { url = "https://files.pythonhosted.org/packages/68/3c/289b81fa18ad72138e6d78c4c11a82b5378a312c0e467e2f6b495c260907/coverage-7.6.1-cp311-cp311-musllinux_1_2_aarch64.whl", hash = "sha256:1f4aa8219db826ce6be7099d559f8ec311549bfc4046f7f9fe9b5cea5c581c56", size = 237477 },
    { url = "https://files.pythonhosted.org/packages/ed/1c/aa1efa6459d822bd72c4abc0b9418cf268de3f60eeccd65dc4988553bd8d/coverage-7.6.1-cp311-cp311-musllinux_1_2_i686.whl", hash = "sha256:fc5a77d0c516700ebad189b587de289a20a78324bc54baee03dd486f0855d234", size = 236134 },
    { url = "https://files.pythonhosted.org/packages/fb/c8/521c698f2d2796565fe9c789c2ee1ccdae610b3aa20b9b2ef980cc253640/coverage-7.6.1-cp311-cp311-musllinux_1_2_x86_64.whl", hash = "sha256:b48f312cca9621272ae49008c7f613337c53fadca647d6384cc129d2996d1133", size = 236910 },
    { url = "https://files.pythonhosted.org/packages/7d/30/033e663399ff17dca90d793ee8a2ea2890e7fdf085da58d82468b4220bf7/coverage-7.6.1-cp311-cp311-win32.whl", hash = "sha256:1125ca0e5fd475cbbba3bb67ae20bd2c23a98fac4e32412883f9bcbaa81c314c", size = 209348 },
    { url = "https://files.pythonhosted.org/packages/20/05/0d1ccbb52727ccdadaa3ff37e4d2dc1cd4d47f0c3df9eb58d9ec8508ca88/coverage-7.6.1-cp311-cp311-win_amd64.whl", hash = "sha256:8ae539519c4c040c5ffd0632784e21b2f03fc1340752af711f33e5be83a9d6c6", size = 210230 },
    { url = "https://files.pythonhosted.org/packages/7e/d4/300fc921dff243cd518c7db3a4c614b7e4b2431b0d1145c1e274fd99bd70/coverage-7.6.1-cp312-cp312-macosx_10_9_x86_64.whl", hash = "sha256:95cae0efeb032af8458fc27d191f85d1717b1d4e49f7cb226cf526ff28179778", size = 206983 },
    { url = "https://files.pythonhosted.org/packages/e1/ab/6bf00de5327ecb8db205f9ae596885417a31535eeda6e7b99463108782e1/coverage-7.6.1-cp312-cp312-macosx_11_0_arm64.whl", hash = "sha256:5621a9175cf9d0b0c84c2ef2b12e9f5f5071357c4d2ea6ca1cf01814f45d2391", size = 207221 },
    { url = "https://files.pythonhosted.org/packages/92/8f/2ead05e735022d1a7f3a0a683ac7f737de14850395a826192f0288703472/coverage-7.6.1-cp312-cp312-manylinux_2_17_aarch64.manylinux2014_aarch64.whl", hash = "sha256:260933720fdcd75340e7dbe9060655aff3af1f0c5d20f46b57f262ab6c86a5e8", size = 240342 },
    { url = "https://files.pythonhosted.org/packages/0f/ef/94043e478201ffa85b8ae2d2c79b4081e5a1b73438aafafccf3e9bafb6b5/coverage-7.6.1-cp312-cp312-manylinux_2_5_i686.manylinux1_i686.manylinux_2_17_i686.manylinux2014_i686.whl", hash = "sha256:07e2ca0ad381b91350c0ed49d52699b625aab2b44b65e1b4e02fa9df0e92ad2d", size = 237371 },
    { url = "https://files.pythonhosted.org/packages/1f/0f/c890339dd605f3ebc269543247bdd43b703cce6825b5ed42ff5f2d6122c7/coverage-7.6.1-cp312-cp312-manylinux_2_5_x86_64.manylinux1_x86_64.manylinux_2_17_x86_64.manylinux2014_x86_64.whl", hash = "sha256:c44fee9975f04b33331cb8eb272827111efc8930cfd582e0320613263ca849ca", size = 239455 },
    { url = "https://files.pythonhosted.org/packages/d1/04/7fd7b39ec7372a04efb0f70c70e35857a99b6a9188b5205efb4c77d6a57a/coverage-7.6.1-cp312-cp312-musllinux_1_2_aarch64.whl", hash = "sha256:877abb17e6339d96bf08e7a622d05095e72b71f8afd8a9fefc82cf30ed944163", size = 238924 },
    { url = "https://files.pythonhosted.org/packages/ed/bf/73ce346a9d32a09cf369f14d2a06651329c984e106f5992c89579d25b27e/coverage-7.6.1-cp312-cp312-musllinux_1_2_i686.whl", hash = "sha256:3e0cadcf6733c09154b461f1ca72d5416635e5e4ec4e536192180d34ec160f8a", size = 237252 },
    { url = "https://files.pythonhosted.org/packages/86/74/1dc7a20969725e917b1e07fe71a955eb34bc606b938316bcc799f228374b/coverage-7.6.1-cp312-cp312-musllinux_1_2_x86_64.whl", hash = "sha256:c3c02d12f837d9683e5ab2f3d9844dc57655b92c74e286c262e0fc54213c216d", size = 238897 },
    { url = "https://files.pythonhosted.org/packages/b6/e9/d9cc3deceb361c491b81005c668578b0dfa51eed02cd081620e9a62f24ec/coverage-7.6.1-cp312-cp312-win32.whl", hash = "sha256:e05882b70b87a18d937ca6768ff33cc3f72847cbc4de4491c8e73880766718e5", size = 209606 },
    { url = "https://files.pythonhosted.org/packages/47/c8/5a2e41922ea6740f77d555c4d47544acd7dc3f251fe14199c09c0f5958d3/coverage-7.6.1-cp312-cp312-win_amd64.whl", hash = "sha256:b5d7b556859dd85f3a541db6a4e0167b86e7273e1cdc973e5b175166bb634fdb", size = 210373 },
    { url = "https://files.pythonhosted.org/packages/8c/f9/9aa4dfb751cb01c949c990d136a0f92027fbcc5781c6e921df1cb1563f20/coverage-7.6.1-cp313-cp313-macosx_10_13_x86_64.whl", hash = "sha256:a4acd025ecc06185ba2b801f2de85546e0b8ac787cf9d3b06e7e2a69f925b106", size = 207007 },
    { url = "https://files.pythonhosted.org/packages/b9/67/e1413d5a8591622a46dd04ff80873b04c849268831ed5c304c16433e7e30/coverage-7.6.1-cp313-cp313-macosx_11_0_arm64.whl", hash = "sha256:a6d3adcf24b624a7b778533480e32434a39ad8fa30c315208f6d3e5542aeb6e9", size = 207269 },
    { url = "https://files.pythonhosted.org/packages/14/5b/9dec847b305e44a5634d0fb8498d135ab1d88330482b74065fcec0622224/coverage-7.6.1-cp313-cp313-manylinux_2_17_aarch64.manylinux2014_aarch64.whl", hash = "sha256:d0c212c49b6c10e6951362f7c6df3329f04c2b1c28499563d4035d964ab8e08c", size = 239886 },
    { url = "https://files.pythonhosted.org/packages/7b/b7/35760a67c168e29f454928f51f970342d23cf75a2bb0323e0f07334c85f3/coverage-7.6.1-cp313-cp313-manylinux_2_5_i686.manylinux1_i686.manylinux_2_17_i686.manylinux2014_i686.whl", hash = "sha256:6e81d7a3e58882450ec4186ca59a3f20a5d4440f25b1cff6f0902ad890e6748a", size = 237037 },
    { url = "https://files.pythonhosted.org/packages/f7/95/d2fd31f1d638df806cae59d7daea5abf2b15b5234016a5ebb502c2f3f7ee/coverage-7.6.1-cp313-cp313-manylinux_2_5_x86_64.manylinux1_x86_64.manylinux_2_17_x86_64.manylinux2014_x86_64.whl", hash = "sha256:78b260de9790fd81e69401c2dc8b17da47c8038176a79092a89cb2b7d945d060", size = 239038 },
    { url = "https://files.pythonhosted.org/packages/6e/bd/110689ff5752b67924efd5e2aedf5190cbbe245fc81b8dec1abaffba619d/coverage-7.6.1-cp313-cp313-musllinux_1_2_aarch64.whl", hash = "sha256:a78d169acd38300060b28d600344a803628c3fd585c912cacc9ea8790fe96862", size = 238690 },
    { url = "https://files.pythonhosted.org/packages/d3/a8/08d7b38e6ff8df52331c83130d0ab92d9c9a8b5462f9e99c9f051a4ae206/coverage-7.6.1-cp313-cp313-musllinux_1_2_i686.whl", hash = "sha256:2c09f4ce52cb99dd7505cd0fc8e0e37c77b87f46bc9c1eb03fe3bc9991085388", size = 236765 },
    { url = "https://files.pythonhosted.org/packages/d6/6a/9cf96839d3147d55ae713eb2d877f4d777e7dc5ba2bce227167d0118dfe8/coverage-7.6.1-cp313-cp313-musllinux_1_2_x86_64.whl", hash = "sha256:6878ef48d4227aace338d88c48738a4258213cd7b74fd9a3d4d7582bb1d8a155", size = 238611 },
    { url = "https://files.pythonhosted.org/packages/74/e4/7ff20d6a0b59eeaab40b3140a71e38cf52547ba21dbcf1d79c5a32bba61b/coverage-7.6.1-cp313-cp313-win32.whl", hash = "sha256:44df346d5215a8c0e360307d46ffaabe0f5d3502c8a1cefd700b34baf31d411a", size = 209671 },
    { url = "https://files.pythonhosted.org/packages/35/59/1812f08a85b57c9fdb6d0b383d779e47b6f643bc278ed682859512517e83/coverage-7.6.1-cp313-cp313-win_amd64.whl", hash = "sha256:8284cf8c0dd272a247bc154eb6c95548722dce90d098c17a883ed36e67cdb129", size = 210368 },
    { url = "https://files.pythonhosted.org/packages/9c/15/08913be1c59d7562a3e39fce20661a98c0a3f59d5754312899acc6cb8a2d/coverage-7.6.1-cp313-cp313t-macosx_10_13_x86_64.whl", hash = "sha256:d3296782ca4eab572a1a4eca686d8bfb00226300dcefdf43faa25b5242ab8a3e", size = 207758 },
    { url = "https://files.pythonhosted.org/packages/c4/ae/b5d58dff26cade02ada6ca612a76447acd69dccdbb3a478e9e088eb3d4b9/coverage-7.6.1-cp313-cp313t-macosx_11_0_arm64.whl", hash = "sha256:502753043567491d3ff6d08629270127e0c31d4184c4c8d98f92c26f65019962", size = 208035 },
    { url = "https://files.pythonhosted.org/packages/b8/d7/62095e355ec0613b08dfb19206ce3033a0eedb6f4a67af5ed267a8800642/coverage-7.6.1-cp313-cp313t-manylinux_2_17_aarch64.manylinux2014_aarch64.whl", hash = "sha256:6a89ecca80709d4076b95f89f308544ec8f7b4727e8a547913a35f16717856cb", size = 250839 },
    { url = "https://files.pythonhosted.org/packages/7c/1e/c2967cb7991b112ba3766df0d9c21de46b476d103e32bb401b1b2adf3380/coverage-7.6.1-cp313-cp313t-manylinux_2_5_i686.manylinux1_i686.manylinux_2_17_i686.manylinux2014_i686.whl", hash = "sha256:a318d68e92e80af8b00fa99609796fdbcdfef3629c77c6283566c6f02c6d6704", size = 246569 },
    { url = "https://files.pythonhosted.org/packages/8b/61/a7a6a55dd266007ed3b1df7a3386a0d760d014542d72f7c2c6938483b7bd/coverage-7.6.1-cp313-cp313t-manylinux_2_5_x86_64.manylinux1_x86_64.manylinux_2_17_x86_64.manylinux2014_x86_64.whl", hash = "sha256:13b0a73a0896988f053e4fbb7de6d93388e6dd292b0d87ee51d106f2c11b465b", size = 248927 },
    { url = "https://files.pythonhosted.org/packages/c8/fa/13a6f56d72b429f56ef612eb3bc5ce1b75b7ee12864b3bd12526ab794847/coverage-7.6.1-cp313-cp313t-musllinux_1_2_aarch64.whl", hash = "sha256:4421712dbfc5562150f7554f13dde997a2e932a6b5f352edcce948a815efee6f", size = 248401 },
    { url = "https://files.pythonhosted.org/packages/75/06/0429c652aa0fb761fc60e8c6b291338c9173c6aa0f4e40e1902345b42830/coverage-7.6.1-cp313-cp313t-musllinux_1_2_i686.whl", hash = "sha256:166811d20dfea725e2e4baa71fffd6c968a958577848d2131f39b60043400223", size = 246301 },
    { url = "https://files.pythonhosted.org/packages/52/76/1766bb8b803a88f93c3a2d07e30ffa359467810e5cbc68e375ebe6906efb/coverage-7.6.1-cp313-cp313t-musllinux_1_2_x86_64.whl", hash = "sha256:225667980479a17db1048cb2bf8bfb39b8e5be8f164b8f6628b64f78a72cf9d3", size = 247598 },
    { url = "https://files.pythonhosted.org/packages/66/8b/f54f8db2ae17188be9566e8166ac6df105c1c611e25da755738025708d54/coverage-7.6.1-cp313-cp313t-win32.whl", hash = "sha256:170d444ab405852903b7d04ea9ae9b98f98ab6d7e63e1115e82620807519797f", size = 210307 },
    { url = "https://files.pythonhosted.org/packages/9f/b0/e0dca6da9170aefc07515cce067b97178cefafb512d00a87a1c717d2efd5/coverage-7.6.1-cp313-cp313t-win_amd64.whl", hash = "sha256:b9f222de8cded79c49bf184bdbc06630d4c58eec9459b939b4a690c82ed05657", size = 211453 },
    { url = "https://files.pythonhosted.org/packages/a5/2b/0354ed096bca64dc8e32a7cbcae28b34cb5ad0b1fe2125d6d99583313ac0/coverage-7.6.1-pp38.pp39.pp310-none-any.whl", hash = "sha256:e9a6e0eb86070e8ccaedfbd9d38fec54864f3125ab95419970575b42af7541df", size = 198926 },
]

[package.optional-dependencies]
toml = [
    { name = "tomli", marker = "python_full_version <= '3.11'" },
]

[[package]]
name = "cryptography"
version = "45.0.4"
source = { registry = "https://pypi.org/simple" }
dependencies = [
    { name = "cffi", marker = "platform_python_implementation != 'PyPy'" },
]
sdist = { url = "https://files.pythonhosted.org/packages/fe/c8/a2a376a8711c1e11708b9c9972e0c3223f5fc682552c82d8db844393d6ce/cryptography-45.0.4.tar.gz", hash = "sha256:7405ade85c83c37682c8fe65554759800a4a8c54b2d96e0f8ad114d31b808d57", size = 744890 }
wheels = [
    { url = "https://files.pythonhosted.org/packages/ba/14/93b69f2af9ba832ad6618a03f8a034a5851dc9a3314336a3d71c252467e1/cryptography-45.0.4-cp311-abi3-manylinux2014_aarch64.manylinux_2_17_aarch64.whl", hash = "sha256:680806cf63baa0039b920f4976f5f31b10e772de42f16310a6839d9f21a26b0d", size = 4205335 },
    { url = "https://files.pythonhosted.org/packages/67/30/fae1000228634bf0b647fca80403db5ca9e3933b91dd060570689f0bd0f7/cryptography-45.0.4-cp311-abi3-manylinux2014_x86_64.manylinux_2_17_x86_64.whl", hash = "sha256:4ca0f52170e821bc8da6fc0cc565b7bb8ff8d90d36b5e9fdd68e8a86bdf72036", size = 4431487 },
    { url = "https://files.pythonhosted.org/packages/6d/5a/7dffcf8cdf0cb3c2430de7404b327e3db64735747d641fc492539978caeb/cryptography-45.0.4-cp311-abi3-manylinux_2_28_aarch64.whl", hash = "sha256:f3fe7a5ae34d5a414957cc7f457e2b92076e72938423ac64d215722f6cf49a9e", size = 4208922 },
    { url = "https://files.pythonhosted.org/packages/c6/f3/528729726eb6c3060fa3637253430547fbaaea95ab0535ea41baa4a6fbd8/cryptography-45.0.4-cp311-abi3-manylinux_2_28_armv7l.manylinux_2_31_armv7l.whl", hash = "sha256:25eb4d4d3e54595dc8adebc6bbd5623588991d86591a78c2548ffb64797341e2", size = 3900433 },
    { url = "https://files.pythonhosted.org/packages/d9/4a/67ba2e40f619e04d83c32f7e1d484c1538c0800a17c56a22ff07d092ccc1/cryptography-45.0.4-cp311-abi3-manylinux_2_28_x86_64.whl", hash = "sha256:ce1678a2ccbe696cf3af15a75bb72ee008d7ff183c9228592ede9db467e64f1b", size = 4464163 },
    { url = "https://files.pythonhosted.org/packages/7e/9a/b4d5aa83661483ac372464809c4b49b5022dbfe36b12fe9e323ca8512420/cryptography-45.0.4-cp311-abi3-manylinux_2_34_aarch64.whl", hash = "sha256:49fe9155ab32721b9122975e168a6760d8ce4cffe423bcd7ca269ba41b5dfac1", size = 4208687 },
    { url = "https://files.pythonhosted.org/packages/db/b7/a84bdcd19d9c02ec5807f2ec2d1456fd8451592c5ee353816c09250e3561/cryptography-45.0.4-cp311-abi3-manylinux_2_34_x86_64.whl", hash = "sha256:2882338b2a6e0bd337052e8b9007ced85c637da19ef9ecaf437744495c8c2999", size = 4463623 },
    { url = "https://files.pythonhosted.org/packages/d8/84/69707d502d4d905021cac3fb59a316344e9f078b1da7fb43ecde5e10840a/cryptography-45.0.4-cp311-abi3-musllinux_1_2_aarch64.whl", hash = "sha256:23b9c3ea30c3ed4db59e7b9619272e94891f8a3a5591d0b656a7582631ccf750", size = 4332447 },
    { url = "https://files.pythonhosted.org/packages/f3/ee/d4f2ab688e057e90ded24384e34838086a9b09963389a5ba6854b5876598/cryptography-45.0.4-cp311-abi3-musllinux_1_2_x86_64.whl", hash = "sha256:b0a97c927497e3bc36b33987abb99bf17a9a175a19af38a892dc4bbb844d7ee2", size = 4572830 },
    { url = "https://files.pythonhosted.org/packages/fe/51/8c584ed426093aac257462ae62d26ad61ef1cbf5b58d8b67e6e13c39960e/cryptography-45.0.4-cp37-abi3-manylinux2014_aarch64.manylinux_2_17_aarch64.whl", hash = "sha256:6a5bf57554e80f75a7db3d4b1dacaa2764611ae166ab42ea9a72bcdb5d577637", size = 4195746 },
    { url = "https://files.pythonhosted.org/packages/5c/7d/4b0ca4d7af95a704eef2f8f80a8199ed236aaf185d55385ae1d1610c03c2/cryptography-45.0.4-cp37-abi3-manylinux2014_x86_64.manylinux_2_17_x86_64.whl", hash = "sha256:46cf7088bf91bdc9b26f9c55636492c1cce3e7aaf8041bbf0243f5e5325cfb2d", size = 4424456 },
    { url = "https://files.pythonhosted.org/packages/1d/45/5fabacbc6e76ff056f84d9f60eeac18819badf0cefc1b6612ee03d4ab678/cryptography-45.0.4-cp37-abi3-manylinux_2_28_aarch64.whl", hash = "sha256:7bedbe4cc930fa4b100fc845ea1ea5788fcd7ae9562e669989c11618ae8d76ee", size = 4198495 },
    { url = "https://files.pythonhosted.org/packages/55/b7/ffc9945b290eb0a5d4dab9b7636706e3b5b92f14ee5d9d4449409d010d54/cryptography-45.0.4-cp37-abi3-manylinux_2_28_armv7l.manylinux_2_31_armv7l.whl", hash = "sha256:eaa3e28ea2235b33220b949c5a0d6cf79baa80eab2eb5607ca8ab7525331b9ff", size = 3885540 },
    { url = "https://files.pythonhosted.org/packages/7f/e3/57b010282346980475e77d414080acdcb3dab9a0be63071efc2041a2c6bd/cryptography-45.0.4-cp37-abi3-manylinux_2_28_x86_64.whl", hash = "sha256:7ef2dde4fa9408475038fc9aadfc1fb2676b174e68356359632e980c661ec8f6", size = 4452052 },
    { url = "https://files.pythonhosted.org/packages/37/e6/ddc4ac2558bf2ef517a358df26f45bc774a99bf4653e7ee34b5e749c03e3/cryptography-45.0.4-cp37-abi3-manylinux_2_34_aarch64.whl", hash = "sha256:6a3511ae33f09094185d111160fd192c67aa0a2a8d19b54d36e4c78f651dc5ad", size = 4198024 },
    { url = "https://files.pythonhosted.org/packages/3a/c0/85fa358ddb063ec588aed4a6ea1df57dc3e3bc1712d87c8fa162d02a65fc/cryptography-45.0.4-cp37-abi3-manylinux_2_34_x86_64.whl", hash = "sha256:06509dc70dd71fa56eaa138336244e2fbaf2ac164fc9b5e66828fccfd2b680d6", size = 4451442 },
    { url = "https://files.pythonhosted.org/packages/33/67/362d6ec1492596e73da24e669a7fbbaeb1c428d6bf49a29f7a12acffd5dc/cryptography-45.0.4-cp37-abi3-musllinux_1_2_aarch64.whl", hash = "sha256:5f31e6b0a5a253f6aa49be67279be4a7e5a4ef259a9f33c69f7d1b1191939872", size = 4325038 },
    { url = "https://files.pythonhosted.org/packages/53/75/82a14bf047a96a1b13ebb47fb9811c4f73096cfa2e2b17c86879687f9027/cryptography-45.0.4-cp37-abi3-musllinux_1_2_x86_64.whl", hash = "sha256:944e9ccf67a9594137f942d5b52c8d238b1b4e46c7a0c2891b7ae6e01e7c80a4", size = 4560964 },
    { url = "https://files.pythonhosted.org/packages/c4/b9/357f18064ec09d4807800d05a48f92f3b369056a12f995ff79549fbb31f1/cryptography-45.0.4-pp310-pypy310_pp73-manylinux_2_28_aarch64.whl", hash = "sha256:7aad98a25ed8ac917fdd8a9c1e706e5a0956e06c498be1f713b61734333a4507", size = 4143732 },
    { url = "https://files.pythonhosted.org/packages/c4/9c/7f7263b03d5db329093617648b9bd55c953de0b245e64e866e560f9aac07/cryptography-45.0.4-pp310-pypy310_pp73-manylinux_2_28_x86_64.whl", hash = "sha256:3530382a43a0e524bc931f187fc69ef4c42828cf7d7f592f7f249f602b5a4ab0", size = 4385424 },
    { url = "https://files.pythonhosted.org/packages/a6/5a/6aa9d8d5073d5acc0e04e95b2860ef2684b2bd2899d8795fc443013e263b/cryptography-45.0.4-pp310-pypy310_pp73-manylinux_2_34_aarch64.whl", hash = "sha256:6b613164cb8425e2f8db5849ffb84892e523bf6d26deb8f9bb76ae86181fa12b", size = 4142438 },
    { url = "https://files.pythonhosted.org/packages/42/1c/71c638420f2cdd96d9c2b287fec515faf48679b33a2b583d0f1eda3a3375/cryptography-45.0.4-pp310-pypy310_pp73-manylinux_2_34_x86_64.whl", hash = "sha256:96d4819e25bf3b685199b304a0029ce4a3caf98947ce8a066c9137cc78ad2c58", size = 4384622 },
    { url = "https://files.pythonhosted.org/packages/28/9a/a7d5bb87d149eb99a5abdc69a41e4e47b8001d767e5f403f78bfaafc7aa7/cryptography-45.0.4-pp311-pypy311_pp73-manylinux_2_28_aarch64.whl", hash = "sha256:03dbff8411206713185b8cebe31bc5c0eb544799a50c09035733716b386e61a4", size = 4146899 },
    { url = "https://files.pythonhosted.org/packages/17/11/9361c2c71c42cc5c465cf294c8030e72fb0c87752bacbd7a3675245e3db3/cryptography-45.0.4-pp311-pypy311_pp73-manylinux_2_28_x86_64.whl", hash = "sha256:51dfbd4d26172d31150d84c19bbe06c68ea4b7f11bbc7b3a5e146b367c311349", size = 4388900 },
    { url = "https://files.pythonhosted.org/packages/c0/76/f95b83359012ee0e670da3e41c164a0c256aeedd81886f878911581d852f/cryptography-45.0.4-pp311-pypy311_pp73-manylinux_2_34_aarch64.whl", hash = "sha256:0339a692de47084969500ee455e42c58e449461e0ec845a34a6a9b9bf7df7fb8", size = 4146422 },
    { url = "https://files.pythonhosted.org/packages/09/ad/5429fcc4def93e577a5407988f89cf15305e64920203d4ac14601a9dc876/cryptography-45.0.4-pp311-pypy311_pp73-manylinux_2_34_x86_64.whl", hash = "sha256:0cf13c77d710131d33e63626bd55ae7c0efb701ebdc2b3a7952b9b23a0412862", size = 4388475 },
]

[[package]]
name = "distlib"
version = "0.3.9"
source = { registry = "https://pypi.org/simple" }
sdist = { url = "https://files.pythonhosted.org/packages/0d/dd/1bec4c5ddb504ca60fc29472f3d27e8d4da1257a854e1d96742f15c1d02d/distlib-0.3.9.tar.gz", hash = "sha256:a60f20dea646b8a33f3e7772f74dc0b2d0772d2837ee1342a00645c81edf9403", size = 613923 }
wheels = [
    { url = "https://files.pythonhosted.org/packages/91/a1/cf2472db20f7ce4a6be1253a81cfdf85ad9c7885ffbed7047fb72c24cf87/distlib-0.3.9-py2.py3-none-any.whl", hash = "sha256:47f8c22fd27c27e25a65601af709b38e4f0a45ea4fc2e710f65755fa8caaaf87", size = 468973 },
]

[[package]]
name = "docutils"
version = "0.21.2"
source = { registry = "https://pypi.org/simple" }
sdist = { url = "https://files.pythonhosted.org/packages/ae/ed/aefcc8cd0ba62a0560c3c18c33925362d46c6075480bfa4df87b28e169a9/docutils-0.21.2.tar.gz", hash = "sha256:3a6b18732edf182daa3cd12775bbb338cf5691468f91eeeb109deff6ebfa986f", size = 2204444 }
wheels = [
    { url = "https://files.pythonhosted.org/packages/8f/d7/9322c609343d929e75e7e5e6255e614fcc67572cfd083959cdef3b7aad79/docutils-0.21.2-py3-none-any.whl", hash = "sha256:dafca5b9e384f0e419294eb4d2ff9fa826435bf15f15b7bd45723e8ad76811b2", size = 587408 },
]

[[package]]
name = "exceptiongroup"
version = "1.3.0"
source = { registry = "https://pypi.org/simple" }
dependencies = [
    { name = "typing-extensions", marker = "python_full_version < '3.13'" },
]
sdist = { url = "https://files.pythonhosted.org/packages/0b/9f/a65090624ecf468cdca03533906e7c69ed7588582240cfe7cc9e770b50eb/exceptiongroup-1.3.0.tar.gz", hash = "sha256:b241f5885f560bc56a59ee63ca4c6a8bfa46ae4ad651af316d4e81817bb9fd88", size = 29749 }
wheels = [
    { url = "https://files.pythonhosted.org/packages/36/f4/c6e662dade71f56cd2f3735141b265c3c79293c109549c1e6933b0651ffc/exceptiongroup-1.3.0-py3-none-any.whl", hash = "sha256:4d111e6e0c13d0644cad6ddaa7ed0261a0b36971f6d23e7ec9b4b9097da78a10", size = 16674 },
]

[[package]]
name = "filelock"
version = "3.16.1"
source = { registry = "https://pypi.org/simple" }
sdist = { url = "https://files.pythonhosted.org/packages/9d/db/3ef5bb276dae18d6ec2124224403d1d67bccdbefc17af4cc8f553e341ab1/filelock-3.16.1.tar.gz", hash = "sha256:c249fbfcd5db47e5e2d6d62198e565475ee65e4831e2561c8e313fa7eb961435", size = 18037 }
wheels = [
    { url = "https://files.pythonhosted.org/packages/b9/f8/feced7779d755758a52d1f6635d990b8d98dc0a29fa568bbe0625f18fdf3/filelock-3.16.1-py3-none-any.whl", hash = "sha256:2082e5703d51fbf98ea75855d9d5527e33d8ff23099bec374a134febee6946b0", size = 16163 },
]

[[package]]
name = "h11"
version = "0.16.0"
source = { registry = "https://pypi.org/simple" }
sdist = { url = "https://files.pythonhosted.org/packages/01/ee/02a2c011bdab74c6fb3c75474d40b3052059d95df7e73351460c8588d963/h11-0.16.0.tar.gz", hash = "sha256:4e35b956cf45792e4caa5885e69fba00bdbc6ffafbfa020300e549b208ee5ff1", size = 101250 }
wheels = [
    { url = "https://files.pythonhosted.org/packages/04/4b/29cac41a4d98d144bf5f6d33995617b185d14b22401f75ca86f384e87ff1/h11-0.16.0-py3-none-any.whl", hash = "sha256:63cf8bbe7522de3bf65932fda1d9c2772064ffb3dae62d55932da54b31cb6c86", size = 37515 },
]

[[package]]
name = "httpcore"
version = "1.0.9"
source = { registry = "https://pypi.org/simple" }
dependencies = [
    { name = "certifi" },
    { name = "h11" },
]
sdist = { url = "https://files.pythonhosted.org/packages/06/94/82699a10bca87a5556c9c59b5963f2d039dbd239f25bc2a63907a05a14cb/httpcore-1.0.9.tar.gz", hash = "sha256:6e34463af53fd2ab5d807f399a9b45ea31c3dfa2276f15a2c3f00afff6e176e8", size = 85484 }
wheels = [
    { url = "https://files.pythonhosted.org/packages/7e/f5/f66802a942d491edb555dd61e3a9961140fd64c90bce1eafd741609d334d/httpcore-1.0.9-py3-none-any.whl", hash = "sha256:2d400746a40668fc9dec9810239072b40b4484b640a8c38fd654a024c7a1bf55", size = 78784 },
]

[[package]]
name = "httpx"
version = "0.28.1"
source = { registry = "https://pypi.org/simple" }
dependencies = [
    { name = "anyio" },
    { name = "certifi" },
    { name = "httpcore" },
    { name = "idna" },
]
sdist = { url = "https://files.pythonhosted.org/packages/b1/df/48c586a5fe32a0f01324ee087459e112ebb7224f646c0b5023f5e79e9956/httpx-0.28.1.tar.gz", hash = "sha256:75e98c5f16b0f35b567856f597f06ff2270a374470a5c2392242528e3e3e42fc", size = 141406 }
wheels = [
    { url = "https://files.pythonhosted.org/packages/2a/39/e50c7c3a983047577ee07d2a9e53faf5a69493943ec3f6a384bdc792deb2/httpx-0.28.1-py3-none-any.whl", hash = "sha256:d909fcccc110f8c7faf814ca82a9a4d816bc5a6dbfea25d6591d6985b8ba59ad", size = 73517 },
]

[[package]]
name = "id"
version = "1.5.0"
source = { registry = "https://pypi.org/simple" }
dependencies = [
    { name = "requests" },
]
sdist = { url = "https://files.pythonhosted.org/packages/22/11/102da08f88412d875fa2f1a9a469ff7ad4c874b0ca6fed0048fe385bdb3d/id-1.5.0.tar.gz", hash = "sha256:292cb8a49eacbbdbce97244f47a97b4c62540169c976552e497fd57df0734c1d", size = 15237 }
wheels = [
    { url = "https://files.pythonhosted.org/packages/9f/cb/18326d2d89ad3b0dd143da971e77afd1e6ca6674f1b1c3df4b6bec6279fc/id-1.5.0-py3-none-any.whl", hash = "sha256:f1434e1cef91f2cbb8a4ec64663d5a23b9ed43ef44c4c957d02583d61714c658", size = 13611 },
]

[[package]]
name = "idna"
version = "3.10"
source = { registry = "https://pypi.org/simple" }
sdist = { url = "https://files.pythonhosted.org/packages/f1/70/7703c29685631f5a7590aa73f1f1d3fa9a380e654b86af429e0934a32f7d/idna-3.10.tar.gz", hash = "sha256:12f65c9b470abda6dc35cf8e63cc574b1c52b11df2c86030af0ac09b01b13ea9", size = 190490 }
wheels = [
    { url = "https://files.pythonhosted.org/packages/76/c6/c88e154df9c4e1a2a66ccf0005a88dfb2650c1dffb6f5ce603dfbd452ce3/idna-3.10-py3-none-any.whl", hash = "sha256:946d195a0d259cbba61165e88e65941f16e9b36ea6ddb97f00452bae8b1287d3", size = 70442 },
]

[[package]]
name = "importlib-metadata"
version = "8.7.0"
source = { registry = "https://pypi.org/simple" }
dependencies = [
    { name = "zipp" },
]
sdist = { url = "https://files.pythonhosted.org/packages/76/66/650a33bd90f786193e4de4b3ad86ea60b53c89b669a5c7be931fac31cdb0/importlib_metadata-8.7.0.tar.gz", hash = "sha256:d13b81ad223b890aa16c5471f2ac3056cf76c5f10f82d6f9292f0b415f389000", size = 56641 }
wheels = [
    { url = "https://files.pythonhosted.org/packages/20/b0/36bd937216ec521246249be3bf9855081de4c5e06a0c9b4219dbeda50373/importlib_metadata-8.7.0-py3-none-any.whl", hash = "sha256:e5dd1551894c77868a30651cef00984d50e1002d06942a7101d34870c5f02afd", size = 27656 },
]

[[package]]
name = "iniconfig"
version = "2.1.0"
source = { registry = "https://pypi.org/simple" }
sdist = { url = "https://files.pythonhosted.org/packages/f2/97/ebf4da567aa6827c909642694d71c9fcf53e5b504f2d96afea02718862f3/iniconfig-2.1.0.tar.gz", hash = "sha256:3abbd2e30b36733fee78f9c7f7308f2d0050e88f0087fd25c2645f63c773e1c7", size = 4793 }
wheels = [
    { url = "https://files.pythonhosted.org/packages/2c/e1/e6716421ea10d38022b952c159d5161ca1193197fb744506875fbb87ea7b/iniconfig-2.1.0-py3-none-any.whl", hash = "sha256:9deba5723312380e77435581c6bf4935c94cbfab9b1ed33ef8d238ea168eb760", size = 6050 },
]

[[package]]
name = "jaraco-classes"
version = "3.4.0"
source = { registry = "https://pypi.org/simple" }
dependencies = [
    { name = "more-itertools" },
]
sdist = { url = "https://files.pythonhosted.org/packages/06/c0/ed4a27bc5571b99e3cff68f8a9fa5b56ff7df1c2251cc715a652ddd26402/jaraco.classes-3.4.0.tar.gz", hash = "sha256:47a024b51d0239c0dd8c8540c6c7f484be3b8fcf0b2d85c13825780d3b3f3acd", size = 11780 }
wheels = [
    { url = "https://files.pythonhosted.org/packages/7f/66/b15ce62552d84bbfcec9a4873ab79d993a1dd4edb922cbfccae192bd5b5f/jaraco.classes-3.4.0-py3-none-any.whl", hash = "sha256:f662826b6bed8cace05e7ff873ce0f9283b5c924470fe664fff1c2f00f581790", size = 6777 },
]

[[package]]
name = "jaraco-context"
version = "6.0.1"
source = { registry = "https://pypi.org/simple" }
dependencies = [
    { name = "backports-tarfile", marker = "python_full_version < '3.12'" },
]
sdist = { url = "https://files.pythonhosted.org/packages/df/ad/f3777b81bf0b6e7bc7514a1656d3e637b2e8e15fab2ce3235730b3e7a4e6/jaraco_context-6.0.1.tar.gz", hash = "sha256:9bae4ea555cf0b14938dc0aee7c9f32ed303aa20a3b73e7dc80111628792d1b3", size = 13912 }
wheels = [
    { url = "https://files.pythonhosted.org/packages/ff/db/0c52c4cf5e4bd9f5d7135ec7669a3a767af21b3a308e1ed3674881e52b62/jaraco.context-6.0.1-py3-none-any.whl", hash = "sha256:f797fc481b490edb305122c9181830a3a5b76d84ef6d1aef2fb9b47ab956f9e4", size = 6825 },
]

[[package]]
name = "jaraco-functools"
version = "4.2.1"
source = { registry = "https://pypi.org/simple" }
dependencies = [
    { name = "more-itertools" },
]
sdist = { url = "https://files.pythonhosted.org/packages/49/1c/831faaaa0f090b711c355c6d8b2abf277c72133aab472b6932b03322294c/jaraco_functools-4.2.1.tar.gz", hash = "sha256:be634abfccabce56fa3053f8c7ebe37b682683a4ee7793670ced17bab0087353", size = 19661 }
wheels = [
    { url = "https://files.pythonhosted.org/packages/f3/fd/179a20f832824514df39a90bb0e5372b314fea99f217f5ab942b10a8a4e8/jaraco_functools-4.2.1-py3-none-any.whl", hash = "sha256:590486285803805f4b1f99c60ca9e94ed348d4added84b74c7a12885561e524e", size = 10349 },
]

[[package]]
name = "jeepney"
version = "0.9.0"
source = { registry = "https://pypi.org/simple" }
sdist = { url = "https://files.pythonhosted.org/packages/7b/6f/357efd7602486741aa73ffc0617fb310a29b588ed0fd69c2399acbb85b0c/jeepney-0.9.0.tar.gz", hash = "sha256:cf0e9e845622b81e4a28df94c40345400256ec608d0e55bb8a3feaa9163f5732", size = 106758 }
wheels = [
    { url = "https://files.pythonhosted.org/packages/b2/a3/e137168c9c44d18eff0376253da9f1e9234d0239e0ee230d2fee6cea8e55/jeepney-0.9.0-py3-none-any.whl", hash = "sha256:97e5714520c16fc0a45695e5365a2e11b81ea79bba796e26f9f1d178cb182683", size = 49010 },
]

[[package]]
name = "keyring"
version = "25.6.0"
source = { registry = "https://pypi.org/simple" }
dependencies = [
    { name = "importlib-metadata", marker = "python_full_version < '3.12'" },
    { name = "jaraco-classes" },
    { name = "jaraco-context" },
    { name = "jaraco-functools" },
    { name = "jeepney", marker = "sys_platform == 'linux'" },
    { name = "pywin32-ctypes", marker = "sys_platform == 'win32'" },
    { name = "secretstorage", marker = "sys_platform == 'linux'" },
]
sdist = { url = "https://files.pythonhosted.org/packages/70/09/d904a6e96f76ff214be59e7aa6ef7190008f52a0ab6689760a98de0bf37d/keyring-25.6.0.tar.gz", hash = "sha256:0b39998aa941431eb3d9b0d4b2460bc773b9df6fed7621c2dfb291a7e0187a66", size = 62750 }
wheels = [
    { url = "https://files.pythonhosted.org/packages/d3/32/da7f44bcb1105d3e88a0b74ebdca50c59121d2ddf71c9e34ba47df7f3a56/keyring-25.6.0-py3-none-any.whl", hash = "sha256:552a3f7af126ece7ed5c89753650eec89c7eaae8617d0aa4d9ad2b75111266bd", size = 39085 },
]

[[package]]
name = "markdown-it-py"
version = "3.0.0"
source = { registry = "https://pypi.org/simple" }
dependencies = [
    { name = "mdurl" },
]
sdist = { url = "https://files.pythonhosted.org/packages/38/71/3b932df36c1a044d397a1f92d1cf91ee0a503d91e470cbd670aa66b07ed0/markdown-it-py-3.0.0.tar.gz", hash = "sha256:e3f60a94fa066dc52ec76661e37c851cb232d92f9886b15cb560aaada2df8feb", size = 74596 }
wheels = [
    { url = "https://files.pythonhosted.org/packages/42/d7/1ec15b46af6af88f19b8e5ffea08fa375d433c998b8a7639e76935c14f1f/markdown_it_py-3.0.0-py3-none-any.whl", hash = "sha256:355216845c60bd96232cd8d8c40e8f9765cc86f46880e43a8fd22dc1a1a8cab1", size = 87528 },
]

[[package]]
name = "mdurl"
version = "0.1.2"
source = { registry = "https://pypi.org/simple" }
sdist = { url = "https://files.pythonhosted.org/packages/d6/54/cfe61301667036ec958cb99bd3efefba235e65cdeb9c84d24a8293ba1d90/mdurl-0.1.2.tar.gz", hash = "sha256:bb413d29f5eea38f31dd4754dd7377d4465116fb207585f97bf925588687c1ba", size = 8729 }
wheels = [
    { url = "https://files.pythonhosted.org/packages/b3/38/89ba8ad64ae25be8de66a6d463314cf1eb366222074cfda9ee839c56a4b4/mdurl-0.1.2-py3-none-any.whl", hash = "sha256:84008a41e51615a49fc9966191ff91509e3c40b939176e643fd50a5c2196b8f8", size = 9979 },
]

[[package]]
name = "more-itertools"
version = "10.7.0"
source = { registry = "https://pypi.org/simple" }
sdist = { url = "https://files.pythonhosted.org/packages/ce/a0/834b0cebabbfc7e311f30b46c8188790a37f89fc8d756660346fe5abfd09/more_itertools-10.7.0.tar.gz", hash = "sha256:9fddd5403be01a94b204faadcff459ec3568cf110265d3c54323e1e866ad29d3", size = 127671 }
wheels = [
    { url = "https://files.pythonhosted.org/packages/2b/9f/7ba6f94fc1e9ac3d2b853fdff3035fb2fa5afbed898c4a72b8a020610594/more_itertools-10.7.0-py3-none-any.whl", hash = "sha256:d43980384673cb07d2f7d2d918c616b30c659c089ee23953f601d6609c67510e", size = 65278 },
]

[[package]]
name = "mygh"
<<<<<<< HEAD
version = "0.1.2"
=======
version = "0.1.1"
>>>>>>> 780da346
source = { editable = "." }
dependencies = [
    { name = "click" },
    { name = "httpx" },
    { name = "pydantic" },
    { name = "rich" },
    { name = "tomli", marker = "python_full_version < '3.11'" },
    { name = "typer" },
]

[package.optional-dependencies]
dev = [
    { name = "mypy" },
    { name = "pytest" },
    { name = "pytest-asyncio" },
    { name = "respx" },
    { name = "ruff" },
]

[package.dependency-groups]
dev = [
    { name = "mypy" },
    { name = "packaging" },
    { name = "pytest" },
    { name = "pytest-asyncio" },
    { name = "pytest-cov" },
    { name = "respx" },
    { name = "ruff" },
    { name = "tox" },
    { name = "twine" },
    { name = "types-requests" },
]

[package.metadata]
requires-dist = [
    { name = "click", specifier = ">=8.0.0" },
    { name = "httpx", specifier = ">=0.24.0" },
    { name = "mypy", marker = "extra == 'dev'", specifier = ">=1.0.0" },
    { name = "pydantic", specifier = ">=2.0.0" },
    { name = "pytest", marker = "extra == 'dev'", specifier = ">=7.0.0" },
    { name = "pytest-asyncio", marker = "extra == 'dev'", specifier = ">=0.21.0" },
    { name = "respx", marker = "extra == 'dev'", specifier = ">=0.20.0" },
    { name = "rich", specifier = ">=13.0.0" },
    { name = "ruff", marker = "extra == 'dev'", specifier = ">=0.0.280" },
    { name = "tomli", marker = "python_full_version < '3.11'", specifier = ">=1.2.0" },
    { name = "typer", specifier = ">=0.9.0" },
]

[package.metadata.dependency-groups]
dev = [
    { name = "mypy", specifier = ">=1.0.0" },
    { name = "packaging", specifier = ">=23.0" },
    { name = "pytest", specifier = ">=7.0.0" },
    { name = "pytest-asyncio", specifier = ">=0.21.0" },
    { name = "pytest-cov", specifier = ">=4.0.0" },
    { name = "respx", specifier = ">=0.20.0" },
    { name = "ruff", specifier = ">=0.0.280" },
    { name = "tox", specifier = ">=4.0.0" },
    { name = "twine", specifier = ">=6.1.0" },
    { name = "types-requests" },
]

[[package]]
name = "mypy"
version = "1.14.1"
source = { registry = "https://pypi.org/simple" }
dependencies = [
    { name = "mypy-extensions" },
    { name = "tomli", marker = "python_full_version < '3.11'" },
    { name = "typing-extensions" },
]
sdist = { url = "https://files.pythonhosted.org/packages/b9/eb/2c92d8ea1e684440f54fa49ac5d9a5f19967b7b472a281f419e69a8d228e/mypy-1.14.1.tar.gz", hash = "sha256:7ec88144fe9b510e8475ec2f5f251992690fcf89ccb4500b214b4226abcd32d6", size = 3216051 }
wheels = [
    { url = "https://files.pythonhosted.org/packages/9b/7a/87ae2adb31d68402da6da1e5f30c07ea6063e9f09b5e7cfc9dfa44075e74/mypy-1.14.1-cp310-cp310-macosx_10_9_x86_64.whl", hash = "sha256:52686e37cf13d559f668aa398dd7ddf1f92c5d613e4f8cb262be2fb4fedb0fcb", size = 11211002 },
    { url = "https://files.pythonhosted.org/packages/e1/23/eada4c38608b444618a132be0d199b280049ded278b24cbb9d3fc59658e4/mypy-1.14.1-cp310-cp310-macosx_11_0_arm64.whl", hash = "sha256:1fb545ca340537d4b45d3eecdb3def05e913299ca72c290326be19b3804b39c0", size = 10358400 },
    { url = "https://files.pythonhosted.org/packages/43/c9/d6785c6f66241c62fd2992b05057f404237deaad1566545e9f144ced07f5/mypy-1.14.1-cp310-cp310-manylinux_2_17_aarch64.manylinux2014_aarch64.manylinux_2_28_aarch64.whl", hash = "sha256:90716d8b2d1f4cd503309788e51366f07c56635a3309b0f6a32547eaaa36a64d", size = 12095172 },
    { url = "https://files.pythonhosted.org/packages/c3/62/daa7e787770c83c52ce2aaf1a111eae5893de9e004743f51bfcad9e487ec/mypy-1.14.1-cp310-cp310-manylinux_2_17_x86_64.manylinux2014_x86_64.manylinux_2_28_x86_64.whl", hash = "sha256:2ae753f5c9fef278bcf12e1a564351764f2a6da579d4a81347e1d5a15819997b", size = 12828732 },
    { url = "https://files.pythonhosted.org/packages/1b/a2/5fb18318a3637f29f16f4e41340b795da14f4751ef4f51c99ff39ab62e52/mypy-1.14.1-cp310-cp310-musllinux_1_2_x86_64.whl", hash = "sha256:e0fe0f5feaafcb04505bcf439e991c6d8f1bf8b15f12b05feeed96e9e7bf1427", size = 13012197 },
    { url = "https://files.pythonhosted.org/packages/28/99/e153ce39105d164b5f02c06c35c7ba958aaff50a2babba7d080988b03fe7/mypy-1.14.1-cp310-cp310-win_amd64.whl", hash = "sha256:7d54bd85b925e501c555a3227f3ec0cfc54ee8b6930bd6141ec872d1c572f81f", size = 9780836 },
    { url = "https://files.pythonhosted.org/packages/da/11/a9422850fd506edbcdc7f6090682ecceaf1f87b9dd847f9df79942da8506/mypy-1.14.1-cp311-cp311-macosx_10_9_x86_64.whl", hash = "sha256:f995e511de847791c3b11ed90084a7a0aafdc074ab88c5a9711622fe4751138c", size = 11120432 },
    { url = "https://files.pythonhosted.org/packages/b6/9e/47e450fd39078d9c02d620545b2cb37993a8a8bdf7db3652ace2f80521ca/mypy-1.14.1-cp311-cp311-macosx_11_0_arm64.whl", hash = "sha256:d64169ec3b8461311f8ce2fd2eb5d33e2d0f2c7b49116259c51d0d96edee48d1", size = 10279515 },
    { url = "https://files.pythonhosted.org/packages/01/b5/6c8d33bd0f851a7692a8bfe4ee75eb82b6983a3cf39e5e32a5d2a723f0c1/mypy-1.14.1-cp311-cp311-manylinux_2_17_aarch64.manylinux2014_aarch64.manylinux_2_28_aarch64.whl", hash = "sha256:ba24549de7b89b6381b91fbc068d798192b1b5201987070319889e93038967a8", size = 12025791 },
    { url = "https://files.pythonhosted.org/packages/f0/4c/e10e2c46ea37cab5c471d0ddaaa9a434dc1d28650078ac1b56c2d7b9b2e4/mypy-1.14.1-cp311-cp311-manylinux_2_17_x86_64.manylinux2014_x86_64.manylinux_2_28_x86_64.whl", hash = "sha256:183cf0a45457d28ff9d758730cd0210419ac27d4d3f285beda038c9083363b1f", size = 12749203 },
    { url = "https://files.pythonhosted.org/packages/88/55/beacb0c69beab2153a0f57671ec07861d27d735a0faff135a494cd4f5020/mypy-1.14.1-cp311-cp311-musllinux_1_2_x86_64.whl", hash = "sha256:f2a0ecc86378f45347f586e4163d1769dd81c5a223d577fe351f26b179e148b1", size = 12885900 },
    { url = "https://files.pythonhosted.org/packages/a2/75/8c93ff7f315c4d086a2dfcde02f713004357d70a163eddb6c56a6a5eff40/mypy-1.14.1-cp311-cp311-win_amd64.whl", hash = "sha256:ad3301ebebec9e8ee7135d8e3109ca76c23752bac1e717bc84cd3836b4bf3eae", size = 9777869 },
    { url = "https://files.pythonhosted.org/packages/43/1b/b38c079609bb4627905b74fc6a49849835acf68547ac33d8ceb707de5f52/mypy-1.14.1-cp312-cp312-macosx_10_13_x86_64.whl", hash = "sha256:30ff5ef8519bbc2e18b3b54521ec319513a26f1bba19a7582e7b1f58a6e69f14", size = 11266668 },
    { url = "https://files.pythonhosted.org/packages/6b/75/2ed0d2964c1ffc9971c729f7a544e9cd34b2cdabbe2d11afd148d7838aa2/mypy-1.14.1-cp312-cp312-macosx_11_0_arm64.whl", hash = "sha256:cb9f255c18052343c70234907e2e532bc7e55a62565d64536dbc7706a20b78b9", size = 10254060 },
    { url = "https://files.pythonhosted.org/packages/a1/5f/7b8051552d4da3c51bbe8fcafffd76a6823779101a2b198d80886cd8f08e/mypy-1.14.1-cp312-cp312-manylinux_2_17_aarch64.manylinux2014_aarch64.manylinux_2_28_aarch64.whl", hash = "sha256:8b4e3413e0bddea671012b063e27591b953d653209e7a4fa5e48759cda77ca11", size = 11933167 },
    { url = "https://files.pythonhosted.org/packages/04/90/f53971d3ac39d8b68bbaab9a4c6c58c8caa4d5fd3d587d16f5927eeeabe1/mypy-1.14.1-cp312-cp312-manylinux_2_17_x86_64.manylinux2014_x86_64.manylinux_2_28_x86_64.whl", hash = "sha256:553c293b1fbdebb6c3c4030589dab9fafb6dfa768995a453d8a5d3b23784af2e", size = 12864341 },
    { url = "https://files.pythonhosted.org/packages/03/d2/8bc0aeaaf2e88c977db41583559319f1821c069e943ada2701e86d0430b7/mypy-1.14.1-cp312-cp312-musllinux_1_2_x86_64.whl", hash = "sha256:fad79bfe3b65fe6a1efaed97b445c3d37f7be9fdc348bdb2d7cac75579607c89", size = 12972991 },
    { url = "https://files.pythonhosted.org/packages/6f/17/07815114b903b49b0f2cf7499f1c130e5aa459411596668267535fe9243c/mypy-1.14.1-cp312-cp312-win_amd64.whl", hash = "sha256:8fa2220e54d2946e94ab6dbb3ba0a992795bd68b16dc852db33028df2b00191b", size = 9879016 },
    { url = "https://files.pythonhosted.org/packages/9e/15/bb6a686901f59222275ab228453de741185f9d54fecbaacec041679496c6/mypy-1.14.1-cp313-cp313-macosx_10_13_x86_64.whl", hash = "sha256:92c3ed5afb06c3a8e188cb5da4984cab9ec9a77ba956ee419c68a388b4595255", size = 11252097 },
    { url = "https://files.pythonhosted.org/packages/f8/b3/8b0f74dfd072c802b7fa368829defdf3ee1566ba74c32a2cb2403f68024c/mypy-1.14.1-cp313-cp313-macosx_11_0_arm64.whl", hash = "sha256:dbec574648b3e25f43d23577309b16534431db4ddc09fda50841f1e34e64ed34", size = 10239728 },
    { url = "https://files.pythonhosted.org/packages/c5/9b/4fd95ab20c52bb5b8c03cc49169be5905d931de17edfe4d9d2986800b52e/mypy-1.14.1-cp313-cp313-manylinux_2_17_aarch64.manylinux2014_aarch64.manylinux_2_28_aarch64.whl", hash = "sha256:8c6d94b16d62eb3e947281aa7347d78236688e21081f11de976376cf010eb31a", size = 11924965 },
    { url = "https://files.pythonhosted.org/packages/56/9d/4a236b9c57f5d8f08ed346914b3f091a62dd7e19336b2b2a0d85485f82ff/mypy-1.14.1-cp313-cp313-manylinux_2_17_x86_64.manylinux2014_x86_64.manylinux_2_28_x86_64.whl", hash = "sha256:d4b19b03fdf54f3c5b2fa474c56b4c13c9dbfb9a2db4370ede7ec11a2c5927d9", size = 12867660 },
    { url = "https://files.pythonhosted.org/packages/40/88/a61a5497e2f68d9027de2bb139c7bb9abaeb1be1584649fa9d807f80a338/mypy-1.14.1-cp313-cp313-musllinux_1_2_x86_64.whl", hash = "sha256:0c911fde686394753fff899c409fd4e16e9b294c24bfd5e1ea4675deae1ac6fd", size = 12969198 },
    { url = "https://files.pythonhosted.org/packages/54/da/3d6fc5d92d324701b0c23fb413c853892bfe0e1dbe06c9138037d459756b/mypy-1.14.1-cp313-cp313-win_amd64.whl", hash = "sha256:8b21525cb51671219f5307be85f7e646a153e5acc656e5cebf64bfa076c50107", size = 9885276 },
    { url = "https://files.pythonhosted.org/packages/a0/b5/32dd67b69a16d088e533962e5044e51004176a9952419de0370cdaead0f8/mypy-1.14.1-py3-none-any.whl", hash = "sha256:b66a60cc4073aeb8ae00057f9c1f64d49e90f918fbcef9a977eb121da8b8f1d1", size = 2752905 },
]

[[package]]
name = "mypy-extensions"
version = "1.1.0"
source = { registry = "https://pypi.org/simple" }
sdist = { url = "https://files.pythonhosted.org/packages/a2/6e/371856a3fb9d31ca8dac321cda606860fa4548858c0cc45d9d1d4ca2628b/mypy_extensions-1.1.0.tar.gz", hash = "sha256:52e68efc3284861e772bbcd66823fde5ae21fd2fdb51c62a211403730b916558", size = 6343 }
wheels = [
    { url = "https://files.pythonhosted.org/packages/79/7b/2c79738432f5c924bef5071f933bcc9efd0473bac3b4aa584a6f7c1c8df8/mypy_extensions-1.1.0-py3-none-any.whl", hash = "sha256:1be4cccdb0f2482337c4743e60421de3a356cd97508abadd57d47403e94f5505", size = 4963 },
]

[[package]]
name = "nh3"
version = "0.2.21"
source = { registry = "https://pypi.org/simple" }
sdist = { url = "https://files.pythonhosted.org/packages/37/30/2f81466f250eb7f591d4d193930df661c8c23e9056bdc78e365b646054d8/nh3-0.2.21.tar.gz", hash = "sha256:4990e7ee6a55490dbf00d61a6f476c9a3258e31e711e13713b2ea7d6616f670e", size = 16581 }
wheels = [
    { url = "https://files.pythonhosted.org/packages/7f/81/b83775687fcf00e08ade6d4605f0be9c4584cb44c4973d9f27b7456a31c9/nh3-0.2.21-cp313-cp313t-macosx_10_12_x86_64.macosx_11_0_arm64.macosx_10_12_universal2.whl", hash = "sha256:fcff321bd60c6c5c9cb4ddf2554e22772bb41ebd93ad88171bbbb6f271255286", size = 1297678 },
    { url = "https://files.pythonhosted.org/packages/22/ee/d0ad8fb4b5769f073b2df6807f69a5e57ca9cea504b78809921aef460d20/nh3-0.2.21-cp313-cp313t-manylinux_2_17_x86_64.manylinux2014_x86_64.whl", hash = "sha256:31eedcd7d08b0eae28ba47f43fd33a653b4cdb271d64f1aeda47001618348fde", size = 733774 },
    { url = "https://files.pythonhosted.org/packages/ea/76/b450141e2d384ede43fe53953552f1c6741a499a8c20955ad049555cabc8/nh3-0.2.21-cp313-cp313t-manylinux_2_5_i686.manylinux1_i686.whl", hash = "sha256:d426d7be1a2f3d896950fe263332ed1662f6c78525b4520c8e9861f8d7f0d243", size = 760012 },
    { url = "https://files.pythonhosted.org/packages/97/90/1182275db76cd8fbb1f6bf84c770107fafee0cb7da3e66e416bcb9633da2/nh3-0.2.21-cp313-cp313t-musllinux_1_2_aarch64.whl", hash = "sha256:9d67709bc0d7d1f5797b21db26e7a8b3d15d21c9c5f58ccfe48b5328483b685b", size = 923619 },
    { url = "https://files.pythonhosted.org/packages/29/c7/269a7cfbec9693fad8d767c34a755c25ccb8d048fc1dfc7a7d86bc99375c/nh3-0.2.21-cp313-cp313t-musllinux_1_2_armv7l.whl", hash = "sha256:55823c5ea1f6b267a4fad5de39bc0524d49a47783e1fe094bcf9c537a37df251", size = 1000384 },
    { url = "https://files.pythonhosted.org/packages/68/a9/48479dbf5f49ad93f0badd73fbb48b3d769189f04c6c69b0df261978b009/nh3-0.2.21-cp313-cp313t-musllinux_1_2_i686.whl", hash = "sha256:818f2b6df3763e058efa9e69677b5a92f9bc0acff3295af5ed013da544250d5b", size = 918908 },
    { url = "https://files.pythonhosted.org/packages/d7/da/0279c118f8be2dc306e56819880b19a1cf2379472e3b79fc8eab44e267e3/nh3-0.2.21-cp313-cp313t-musllinux_1_2_x86_64.whl", hash = "sha256:b3b5c58161e08549904ac4abd450dacd94ff648916f7c376ae4b2c0652b98ff9", size = 909180 },
    { url = "https://files.pythonhosted.org/packages/26/16/93309693f8abcb1088ae143a9c8dbcece9c8f7fb297d492d3918340c41f1/nh3-0.2.21-cp313-cp313t-win32.whl", hash = "sha256:637d4a10c834e1b7d9548592c7aad760611415fcd5bd346f77fd8a064309ae6d", size = 532747 },
    { url = "https://files.pythonhosted.org/packages/a2/3a/96eb26c56cbb733c0b4a6a907fab8408ddf3ead5d1b065830a8f6a9c3557/nh3-0.2.21-cp313-cp313t-win_amd64.whl", hash = "sha256:713d16686596e556b65e7f8c58328c2df63f1a7abe1277d87625dcbbc012ef82", size = 528908 },
    { url = "https://files.pythonhosted.org/packages/ba/1d/b1ef74121fe325a69601270f276021908392081f4953d50b03cbb38b395f/nh3-0.2.21-cp38-abi3-macosx_10_12_x86_64.macosx_11_0_arm64.macosx_10_12_universal2.whl", hash = "sha256:a772dec5b7b7325780922dd904709f0f5f3a79fbf756de5291c01370f6df0967", size = 1316133 },
    { url = "https://files.pythonhosted.org/packages/b8/f2/2c7f79ce6de55b41e7715f7f59b159fd59f6cdb66223c05b42adaee2b645/nh3-0.2.21-cp38-abi3-manylinux_2_17_aarch64.manylinux2014_aarch64.whl", hash = "sha256:d002b648592bf3033adfd875a48f09b8ecc000abd7f6a8769ed86b6ccc70c759", size = 758328 },
    { url = "https://files.pythonhosted.org/packages/6d/ad/07bd706fcf2b7979c51b83d8b8def28f413b090cf0cb0035ee6b425e9de5/nh3-0.2.21-cp38-abi3-manylinux_2_17_armv7l.manylinux2014_armv7l.whl", hash = "sha256:2a5174551f95f2836f2ad6a8074560f261cf9740a48437d6151fd2d4d7d617ab", size = 747020 },
    { url = "https://files.pythonhosted.org/packages/75/99/06a6ba0b8a0d79c3d35496f19accc58199a1fb2dce5e711a31be7e2c1426/nh3-0.2.21-cp38-abi3-manylinux_2_17_ppc64.manylinux2014_ppc64.whl", hash = "sha256:b8d55ea1fc7ae3633d758a92aafa3505cd3cc5a6e40470c9164d54dff6f96d42", size = 944878 },
    { url = "https://files.pythonhosted.org/packages/79/d4/dc76f5dc50018cdaf161d436449181557373869aacf38a826885192fc587/nh3-0.2.21-cp38-abi3-manylinux_2_17_ppc64le.manylinux2014_ppc64le.whl", hash = "sha256:6ae319f17cd8960d0612f0f0ddff5a90700fa71926ca800e9028e7851ce44a6f", size = 903460 },
    { url = "https://files.pythonhosted.org/packages/cd/c3/d4f8037b2ab02ebf5a2e8637bd54736ed3d0e6a2869e10341f8d9085f00e/nh3-0.2.21-cp38-abi3-manylinux_2_17_s390x.manylinux2014_s390x.whl", hash = "sha256:63ca02ac6f27fc80f9894409eb61de2cb20ef0a23740c7e29f9ec827139fa578", size = 839369 },
    { url = "https://files.pythonhosted.org/packages/11/a9/1cd3c6964ec51daed7b01ca4686a5c793581bf4492cbd7274b3f544c9abe/nh3-0.2.21-cp38-abi3-manylinux_2_17_x86_64.manylinux2014_x86_64.whl", hash = "sha256:a5f77e62aed5c4acad635239ac1290404c7e940c81abe561fd2af011ff59f585", size = 739036 },
    { url = "https://files.pythonhosted.org/packages/fd/04/bfb3ff08d17a8a96325010ae6c53ba41de6248e63cdb1b88ef6369a6cdfc/nh3-0.2.21-cp38-abi3-manylinux_2_5_i686.manylinux1_i686.whl", hash = "sha256:087ffadfdcd497658c3adc797258ce0f06be8a537786a7217649fc1c0c60c293", size = 768712 },
    { url = "https://files.pythonhosted.org/packages/9e/aa/cfc0bf545d668b97d9adea4f8b4598667d2b21b725d83396c343ad12bba7/nh3-0.2.21-cp38-abi3-musllinux_1_2_aarch64.whl", hash = "sha256:ac7006c3abd097790e611fe4646ecb19a8d7f2184b882f6093293b8d9b887431", size = 930559 },
    { url = "https://files.pythonhosted.org/packages/78/9d/6f5369a801d3a1b02e6a9a097d56bcc2f6ef98cffebf03c4bb3850d8e0f0/nh3-0.2.21-cp38-abi3-musllinux_1_2_armv7l.whl", hash = "sha256:6141caabe00bbddc869665b35fc56a478eb774a8c1dfd6fba9fe1dfdf29e6efa", size = 1008591 },
    { url = "https://files.pythonhosted.org/packages/a6/df/01b05299f68c69e480edff608248313cbb5dbd7595c5e048abe8972a57f9/nh3-0.2.21-cp38-abi3-musllinux_1_2_i686.whl", hash = "sha256:20979783526641c81d2f5bfa6ca5ccca3d1e4472474b162c6256745fbfe31cd1", size = 925670 },
    { url = "https://files.pythonhosted.org/packages/3d/79/bdba276f58d15386a3387fe8d54e980fb47557c915f5448d8c6ac6f7ea9b/nh3-0.2.21-cp38-abi3-musllinux_1_2_x86_64.whl", hash = "sha256:a7ea28cd49293749d67e4fcf326c554c83ec912cd09cd94aa7ec3ab1921c8283", size = 917093 },
    { url = "https://files.pythonhosted.org/packages/e7/d8/c6f977a5cd4011c914fb58f5ae573b071d736187ccab31bfb1d539f4af9f/nh3-0.2.21-cp38-abi3-win32.whl", hash = "sha256:6c9c30b8b0d291a7c5ab0967ab200598ba33208f754f2f4920e9343bdd88f79a", size = 537623 },
    { url = "https://files.pythonhosted.org/packages/23/fc/8ce756c032c70ae3dd1d48a3552577a325475af2a2f629604b44f571165c/nh3-0.2.21-cp38-abi3-win_amd64.whl", hash = "sha256:bb0014948f04d7976aabae43fcd4cb7f551f9f8ce785a4c9ef66e6c2590f8629", size = 535283 },
]

[[package]]
name = "packaging"
version = "25.0"
source = { registry = "https://pypi.org/simple" }
sdist = { url = "https://files.pythonhosted.org/packages/a1/d4/1fc4078c65507b51b96ca8f8c3ba19e6a61c8253c72794544580a7b6c24d/packaging-25.0.tar.gz", hash = "sha256:d443872c98d677bf60f6a1f2f8c1cb748e8fe762d2bf9d3148b5599295b0fc4f", size = 165727 }
wheels = [
    { url = "https://files.pythonhosted.org/packages/20/12/38679034af332785aac8774540895e234f4d07f7545804097de4b666afd8/packaging-25.0-py3-none-any.whl", hash = "sha256:29572ef2b1f17581046b3a2227d5c611fb25ec70ca1ba8554b24b0e69331a484", size = 66469 },
]

[[package]]
name = "platformdirs"
version = "4.3.6"
source = { registry = "https://pypi.org/simple" }
sdist = { url = "https://files.pythonhosted.org/packages/13/fc/128cc9cb8f03208bdbf93d3aa862e16d376844a14f9a0ce5cf4507372de4/platformdirs-4.3.6.tar.gz", hash = "sha256:357fb2acbc885b0419afd3ce3ed34564c13c9b95c89360cd9563f73aa5e2b907", size = 21302 }
wheels = [
    { url = "https://files.pythonhosted.org/packages/3c/a6/bc1012356d8ece4d66dd75c4b9fc6c1f6650ddd5991e421177d9f8f671be/platformdirs-4.3.6-py3-none-any.whl", hash = "sha256:73e575e1408ab8103900836b97580d5307456908a03e92031bab39e4554cc3fb", size = 18439 },
]

[[package]]
name = "pluggy"
version = "1.5.0"
source = { registry = "https://pypi.org/simple" }
sdist = { url = "https://files.pythonhosted.org/packages/96/2d/02d4312c973c6050a18b314a5ad0b3210edb65a906f868e31c111dede4a6/pluggy-1.5.0.tar.gz", hash = "sha256:2cffa88e94fdc978c4c574f15f9e59b7f4201d439195c3715ca9e2486f1d0cf1", size = 67955 }
wheels = [
    { url = "https://files.pythonhosted.org/packages/88/5f/e351af9a41f866ac3f1fac4ca0613908d9a41741cfcf2228f4ad853b697d/pluggy-1.5.0-py3-none-any.whl", hash = "sha256:44e1ad92c8ca002de6377e165f3e0f1be63266ab4d554740532335b9d75ea669", size = 20556 },
]

[[package]]
name = "pycparser"
version = "2.22"
source = { registry = "https://pypi.org/simple" }
sdist = { url = "https://files.pythonhosted.org/packages/1d/b2/31537cf4b1ca988837256c910a668b553fceb8f069bedc4b1c826024b52c/pycparser-2.22.tar.gz", hash = "sha256:491c8be9c040f5390f5bf44a5b07752bd07f56edf992381b05c701439eec10f6", size = 172736 }
wheels = [
    { url = "https://files.pythonhosted.org/packages/13/a3/a812df4e2dd5696d1f351d58b8fe16a405b234ad2886a0dab9183fb78109/pycparser-2.22-py3-none-any.whl", hash = "sha256:c3702b6d3dd8c7abc1afa565d7e63d53a1d0bd86cdc24edd75470f4de499cfcc", size = 117552 },
]

[[package]]
name = "pydantic"
version = "2.10.6"
source = { registry = "https://pypi.org/simple" }
dependencies = [
    { name = "annotated-types" },
    { name = "pydantic-core" },
    { name = "typing-extensions" },
]
sdist = { url = "https://files.pythonhosted.org/packages/b7/ae/d5220c5c52b158b1de7ca89fc5edb72f304a70a4c540c84c8844bf4008de/pydantic-2.10.6.tar.gz", hash = "sha256:ca5daa827cce33de7a42be142548b0096bf05a7e7b365aebfa5f8eeec7128236", size = 761681 }
wheels = [
    { url = "https://files.pythonhosted.org/packages/f4/3c/8cc1cc84deffa6e25d2d0c688ebb80635dfdbf1dbea3e30c541c8cf4d860/pydantic-2.10.6-py3-none-any.whl", hash = "sha256:427d664bf0b8a2b34ff5dd0f5a18df00591adcee7198fbd71981054cef37b584", size = 431696 },
]

[[package]]
name = "pydantic-core"
version = "2.27.2"
source = { registry = "https://pypi.org/simple" }
dependencies = [
    { name = "typing-extensions" },
]
sdist = { url = "https://files.pythonhosted.org/packages/fc/01/f3e5ac5e7c25833db5eb555f7b7ab24cd6f8c322d3a3ad2d67a952dc0abc/pydantic_core-2.27.2.tar.gz", hash = "sha256:eb026e5a4c1fee05726072337ff51d1efb6f59090b7da90d30ea58625b1ffb39", size = 413443 }
wheels = [
    { url = "https://files.pythonhosted.org/packages/3a/bc/fed5f74b5d802cf9a03e83f60f18864e90e3aed7223adaca5ffb7a8d8d64/pydantic_core-2.27.2-cp310-cp310-macosx_10_12_x86_64.whl", hash = "sha256:2d367ca20b2f14095a8f4fa1210f5a7b78b8a20009ecced6b12818f455b1e9fa", size = 1895938 },
    { url = "https://files.pythonhosted.org/packages/71/2a/185aff24ce844e39abb8dd680f4e959f0006944f4a8a0ea372d9f9ae2e53/pydantic_core-2.27.2-cp310-cp310-macosx_11_0_arm64.whl", hash = "sha256:491a2b73db93fab69731eaee494f320faa4e093dbed776be1a829c2eb222c34c", size = 1815684 },
    { url = "https://files.pythonhosted.org/packages/c3/43/fafabd3d94d159d4f1ed62e383e264f146a17dd4d48453319fd782e7979e/pydantic_core-2.27.2-cp310-cp310-manylinux_2_17_aarch64.manylinux2014_aarch64.whl", hash = "sha256:7969e133a6f183be60e9f6f56bfae753585680f3b7307a8e555a948d443cc05a", size = 1829169 },
    { url = "https://files.pythonhosted.org/packages/a2/d1/f2dfe1a2a637ce6800b799aa086d079998959f6f1215eb4497966efd2274/pydantic_core-2.27.2-cp310-cp310-manylinux_2_17_armv7l.manylinux2014_armv7l.whl", hash = "sha256:3de9961f2a346257caf0aa508a4da705467f53778e9ef6fe744c038119737ef5", size = 1867227 },
    { url = "https://files.pythonhosted.org/packages/7d/39/e06fcbcc1c785daa3160ccf6c1c38fea31f5754b756e34b65f74e99780b5/pydantic_core-2.27.2-cp310-cp310-manylinux_2_17_ppc64le.manylinux2014_ppc64le.whl", hash = "sha256:e2bb4d3e5873c37bb3dd58714d4cd0b0e6238cebc4177ac8fe878f8b3aa8e74c", size = 2037695 },
    { url = "https://files.pythonhosted.org/packages/7a/67/61291ee98e07f0650eb756d44998214231f50751ba7e13f4f325d95249ab/pydantic_core-2.27.2-cp310-cp310-manylinux_2_17_s390x.manylinux2014_s390x.whl", hash = "sha256:280d219beebb0752699480fe8f1dc61ab6615c2046d76b7ab7ee38858de0a4e7", size = 2741662 },
    { url = "https://files.pythonhosted.org/packages/32/90/3b15e31b88ca39e9e626630b4c4a1f5a0dfd09076366f4219429e6786076/pydantic_core-2.27.2-cp310-cp310-manylinux_2_17_x86_64.manylinux2014_x86_64.whl", hash = "sha256:47956ae78b6422cbd46f772f1746799cbb862de838fd8d1fbd34a82e05b0983a", size = 1993370 },
    { url = "https://files.pythonhosted.org/packages/ff/83/c06d333ee3a67e2e13e07794995c1535565132940715931c1c43bfc85b11/pydantic_core-2.27.2-cp310-cp310-manylinux_2_5_i686.manylinux1_i686.whl", hash = "sha256:14d4a5c49d2f009d62a2a7140d3064f686d17a5d1a268bc641954ba181880236", size = 1996813 },
    { url = "https://files.pythonhosted.org/packages/7c/f7/89be1c8deb6e22618a74f0ca0d933fdcb8baa254753b26b25ad3acff8f74/pydantic_core-2.27.2-cp310-cp310-musllinux_1_1_aarch64.whl", hash = "sha256:337b443af21d488716f8d0b6164de833e788aa6bd7e3a39c005febc1284f4962", size = 2005287 },
    { url = "https://files.pythonhosted.org/packages/b7/7d/8eb3e23206c00ef7feee17b83a4ffa0a623eb1a9d382e56e4aa46fd15ff2/pydantic_core-2.27.2-cp310-cp310-musllinux_1_1_armv7l.whl", hash = "sha256:03d0f86ea3184a12f41a2d23f7ccb79cdb5a18e06993f8a45baa8dfec746f0e9", size = 2128414 },
    { url = "https://files.pythonhosted.org/packages/4e/99/fe80f3ff8dd71a3ea15763878d464476e6cb0a2db95ff1c5c554133b6b83/pydantic_core-2.27.2-cp310-cp310-musllinux_1_1_x86_64.whl", hash = "sha256:7041c36f5680c6e0f08d922aed302e98b3745d97fe1589db0a3eebf6624523af", size = 2155301 },
    { url = "https://files.pythonhosted.org/packages/2b/a3/e50460b9a5789ca1451b70d4f52546fa9e2b420ba3bfa6100105c0559238/pydantic_core-2.27.2-cp310-cp310-win32.whl", hash = "sha256:50a68f3e3819077be2c98110c1f9dcb3817e93f267ba80a2c05bb4f8799e2ff4", size = 1816685 },
    { url = "https://files.pythonhosted.org/packages/57/4c/a8838731cb0f2c2a39d3535376466de6049034d7b239c0202a64aaa05533/pydantic_core-2.27.2-cp310-cp310-win_amd64.whl", hash = "sha256:e0fd26b16394ead34a424eecf8a31a1f5137094cabe84a1bcb10fa6ba39d3d31", size = 1982876 },
    { url = "https://files.pythonhosted.org/packages/c2/89/f3450af9d09d44eea1f2c369f49e8f181d742f28220f88cc4dfaae91ea6e/pydantic_core-2.27.2-cp311-cp311-macosx_10_12_x86_64.whl", hash = "sha256:8e10c99ef58cfdf2a66fc15d66b16c4a04f62bca39db589ae8cba08bc55331bc", size = 1893421 },
    { url = "https://files.pythonhosted.org/packages/9e/e3/71fe85af2021f3f386da42d291412e5baf6ce7716bd7101ea49c810eda90/pydantic_core-2.27.2-cp311-cp311-macosx_11_0_arm64.whl", hash = "sha256:26f32e0adf166a84d0cb63be85c562ca8a6fa8de28e5f0d92250c6b7e9e2aff7", size = 1814998 },
    { url = "https://files.pythonhosted.org/packages/a6/3c/724039e0d848fd69dbf5806894e26479577316c6f0f112bacaf67aa889ac/pydantic_core-2.27.2-cp311-cp311-manylinux_2_17_aarch64.manylinux2014_aarch64.whl", hash = "sha256:8c19d1ea0673cd13cc2f872f6c9ab42acc4e4f492a7ca9d3795ce2b112dd7e15", size = 1826167 },
    { url = "https://files.pythonhosted.org/packages/2b/5b/1b29e8c1fb5f3199a9a57c1452004ff39f494bbe9bdbe9a81e18172e40d3/pydantic_core-2.27.2-cp311-cp311-manylinux_2_17_armv7l.manylinux2014_armv7l.whl", hash = "sha256:5e68c4446fe0810e959cdff46ab0a41ce2f2c86d227d96dc3847af0ba7def306", size = 1865071 },
    { url = "https://files.pythonhosted.org/packages/89/6c/3985203863d76bb7d7266e36970d7e3b6385148c18a68cc8915fd8c84d57/pydantic_core-2.27.2-cp311-cp311-manylinux_2_17_ppc64le.manylinux2014_ppc64le.whl", hash = "sha256:d9640b0059ff4f14d1f37321b94061c6db164fbe49b334b31643e0528d100d99", size = 2036244 },
    { url = "https://files.pythonhosted.org/packages/0e/41/f15316858a246b5d723f7d7f599f79e37493b2e84bfc789e58d88c209f8a/pydantic_core-2.27.2-cp311-cp311-manylinux_2_17_s390x.manylinux2014_s390x.whl", hash = "sha256:40d02e7d45c9f8af700f3452f329ead92da4c5f4317ca9b896de7ce7199ea459", size = 2737470 },
    { url = "https://files.pythonhosted.org/packages/a8/7c/b860618c25678bbd6d1d99dbdfdf0510ccb50790099b963ff78a124b754f/pydantic_core-2.27.2-cp311-cp311-manylinux_2_17_x86_64.manylinux2014_x86_64.whl", hash = "sha256:1c1fd185014191700554795c99b347d64f2bb637966c4cfc16998a0ca700d048", size = 1992291 },
    { url = "https://files.pythonhosted.org/packages/bf/73/42c3742a391eccbeab39f15213ecda3104ae8682ba3c0c28069fbcb8c10d/pydantic_core-2.27.2-cp311-cp311-manylinux_2_5_i686.manylinux1_i686.whl", hash = "sha256:d81d2068e1c1228a565af076598f9e7451712700b673de8f502f0334f281387d", size = 1994613 },
    { url = "https://files.pythonhosted.org/packages/94/7a/941e89096d1175d56f59340f3a8ebaf20762fef222c298ea96d36a6328c5/pydantic_core-2.27.2-cp311-cp311-musllinux_1_1_aarch64.whl", hash = "sha256:1a4207639fb02ec2dbb76227d7c751a20b1a6b4bc52850568e52260cae64ca3b", size = 2002355 },
    { url = "https://files.pythonhosted.org/packages/6e/95/2359937a73d49e336a5a19848713555605d4d8d6940c3ec6c6c0ca4dcf25/pydantic_core-2.27.2-cp311-cp311-musllinux_1_1_armv7l.whl", hash = "sha256:3de3ce3c9ddc8bbd88f6e0e304dea0e66d843ec9de1b0042b0911c1663ffd474", size = 2126661 },
    { url = "https://files.pythonhosted.org/packages/2b/4c/ca02b7bdb6012a1adef21a50625b14f43ed4d11f1fc237f9d7490aa5078c/pydantic_core-2.27.2-cp311-cp311-musllinux_1_1_x86_64.whl", hash = "sha256:30c5f68ded0c36466acede341551106821043e9afaad516adfb6e8fa80a4e6a6", size = 2153261 },
    { url = "https://files.pythonhosted.org/packages/72/9d/a241db83f973049a1092a079272ffe2e3e82e98561ef6214ab53fe53b1c7/pydantic_core-2.27.2-cp311-cp311-win32.whl", hash = "sha256:c70c26d2c99f78b125a3459f8afe1aed4d9687c24fd677c6a4436bc042e50d6c", size = 1812361 },
    { url = "https://files.pythonhosted.org/packages/e8/ef/013f07248041b74abd48a385e2110aa3a9bbfef0fbd97d4e6d07d2f5b89a/pydantic_core-2.27.2-cp311-cp311-win_amd64.whl", hash = "sha256:08e125dbdc505fa69ca7d9c499639ab6407cfa909214d500897d02afb816e7cc", size = 1982484 },
    { url = "https://files.pythonhosted.org/packages/10/1c/16b3a3e3398fd29dca77cea0a1d998d6bde3902fa2706985191e2313cc76/pydantic_core-2.27.2-cp311-cp311-win_arm64.whl", hash = "sha256:26f0d68d4b235a2bae0c3fc585c585b4ecc51382db0e3ba402a22cbc440915e4", size = 1867102 },
    { url = "https://files.pythonhosted.org/packages/d6/74/51c8a5482ca447871c93e142d9d4a92ead74de6c8dc5e66733e22c9bba89/pydantic_core-2.27.2-cp312-cp312-macosx_10_12_x86_64.whl", hash = "sha256:9e0c8cfefa0ef83b4da9588448b6d8d2a2bf1a53c3f1ae5fca39eb3061e2f0b0", size = 1893127 },
    { url = "https://files.pythonhosted.org/packages/d3/f3/c97e80721735868313c58b89d2de85fa80fe8dfeeed84dc51598b92a135e/pydantic_core-2.27.2-cp312-cp312-macosx_11_0_arm64.whl", hash = "sha256:83097677b8e3bd7eaa6775720ec8e0405f1575015a463285a92bfdfe254529ef", size = 1811340 },
    { url = "https://files.pythonhosted.org/packages/9e/91/840ec1375e686dbae1bd80a9e46c26a1e0083e1186abc610efa3d9a36180/pydantic_core-2.27.2-cp312-cp312-manylinux_2_17_aarch64.manylinux2014_aarch64.whl", hash = "sha256:172fce187655fece0c90d90a678424b013f8fbb0ca8b036ac266749c09438cb7", size = 1822900 },
    { url = "https://files.pythonhosted.org/packages/f6/31/4240bc96025035500c18adc149aa6ffdf1a0062a4b525c932065ceb4d868/pydantic_core-2.27.2-cp312-cp312-manylinux_2_17_armv7l.manylinux2014_armv7l.whl", hash = "sha256:519f29f5213271eeeeb3093f662ba2fd512b91c5f188f3bb7b27bc5973816934", size = 1869177 },
    { url = "https://files.pythonhosted.org/packages/fa/20/02fbaadb7808be578317015c462655c317a77a7c8f0ef274bc016a784c54/pydantic_core-2.27.2-cp312-cp312-manylinux_2_17_ppc64le.manylinux2014_ppc64le.whl", hash = "sha256:05e3a55d124407fffba0dd6b0c0cd056d10e983ceb4e5dbd10dda135c31071d6", size = 2038046 },
    { url = "https://files.pythonhosted.org/packages/06/86/7f306b904e6c9eccf0668248b3f272090e49c275bc488a7b88b0823444a4/pydantic_core-2.27.2-cp312-cp312-manylinux_2_17_s390x.manylinux2014_s390x.whl", hash = "sha256:9c3ed807c7b91de05e63930188f19e921d1fe90de6b4f5cd43ee7fcc3525cb8c", size = 2685386 },
    { url = "https://files.pythonhosted.org/packages/8d/f0/49129b27c43396581a635d8710dae54a791b17dfc50c70164866bbf865e3/pydantic_core-2.27.2-cp312-cp312-manylinux_2_17_x86_64.manylinux2014_x86_64.whl", hash = "sha256:6fb4aadc0b9a0c063206846d603b92030eb6f03069151a625667f982887153e2", size = 1997060 },
    { url = "https://files.pythonhosted.org/packages/0d/0f/943b4af7cd416c477fd40b187036c4f89b416a33d3cc0ab7b82708a667aa/pydantic_core-2.27.2-cp312-cp312-manylinux_2_5_i686.manylinux1_i686.whl", hash = "sha256:28ccb213807e037460326424ceb8b5245acb88f32f3d2777427476e1b32c48c4", size = 2004870 },
    { url = "https://files.pythonhosted.org/packages/35/40/aea70b5b1a63911c53a4c8117c0a828d6790483f858041f47bab0b779f44/pydantic_core-2.27.2-cp312-cp312-musllinux_1_1_aarch64.whl", hash = "sha256:de3cd1899e2c279b140adde9357c4495ed9d47131b4a4eaff9052f23398076b3", size = 1999822 },
    { url = "https://files.pythonhosted.org/packages/f2/b3/807b94fd337d58effc5498fd1a7a4d9d59af4133e83e32ae39a96fddec9d/pydantic_core-2.27.2-cp312-cp312-musllinux_1_1_armv7l.whl", hash = "sha256:220f892729375e2d736b97d0e51466252ad84c51857d4d15f5e9692f9ef12be4", size = 2130364 },
    { url = "https://files.pythonhosted.org/packages/fc/df/791c827cd4ee6efd59248dca9369fb35e80a9484462c33c6649a8d02b565/pydantic_core-2.27.2-cp312-cp312-musllinux_1_1_x86_64.whl", hash = "sha256:a0fcd29cd6b4e74fe8ddd2c90330fd8edf2e30cb52acda47f06dd615ae72da57", size = 2158303 },
    { url = "https://files.pythonhosted.org/packages/9b/67/4e197c300976af185b7cef4c02203e175fb127e414125916bf1128b639a9/pydantic_core-2.27.2-cp312-cp312-win32.whl", hash = "sha256:1e2cb691ed9834cd6a8be61228471d0a503731abfb42f82458ff27be7b2186fc", size = 1834064 },
    { url = "https://files.pythonhosted.org/packages/1f/ea/cd7209a889163b8dcca139fe32b9687dd05249161a3edda62860430457a5/pydantic_core-2.27.2-cp312-cp312-win_amd64.whl", hash = "sha256:cc3f1a99a4f4f9dd1de4fe0312c114e740b5ddead65bb4102884b384c15d8bc9", size = 1989046 },
    { url = "https://files.pythonhosted.org/packages/bc/49/c54baab2f4658c26ac633d798dab66b4c3a9bbf47cff5284e9c182f4137a/pydantic_core-2.27.2-cp312-cp312-win_arm64.whl", hash = "sha256:3911ac9284cd8a1792d3cb26a2da18f3ca26c6908cc434a18f730dc0db7bfa3b", size = 1885092 },
    { url = "https://files.pythonhosted.org/packages/41/b1/9bc383f48f8002f99104e3acff6cba1231b29ef76cfa45d1506a5cad1f84/pydantic_core-2.27.2-cp313-cp313-macosx_10_12_x86_64.whl", hash = "sha256:7d14bd329640e63852364c306f4d23eb744e0f8193148d4044dd3dacdaacbd8b", size = 1892709 },
    { url = "https://files.pythonhosted.org/packages/10/6c/e62b8657b834f3eb2961b49ec8e301eb99946245e70bf42c8817350cbefc/pydantic_core-2.27.2-cp313-cp313-macosx_11_0_arm64.whl", hash = "sha256:82f91663004eb8ed30ff478d77c4d1179b3563df6cdb15c0817cd1cdaf34d154", size = 1811273 },
    { url = "https://files.pythonhosted.org/packages/ba/15/52cfe49c8c986e081b863b102d6b859d9defc63446b642ccbbb3742bf371/pydantic_core-2.27.2-cp313-cp313-manylinux_2_17_aarch64.manylinux2014_aarch64.whl", hash = "sha256:71b24c7d61131bb83df10cc7e687433609963a944ccf45190cfc21e0887b08c9", size = 1823027 },
    { url = "https://files.pythonhosted.org/packages/b1/1c/b6f402cfc18ec0024120602bdbcebc7bdd5b856528c013bd4d13865ca473/pydantic_core-2.27.2-cp313-cp313-manylinux_2_17_armv7l.manylinux2014_armv7l.whl", hash = "sha256:fa8e459d4954f608fa26116118bb67f56b93b209c39b008277ace29937453dc9", size = 1868888 },
    { url = "https://files.pythonhosted.org/packages/bd/7b/8cb75b66ac37bc2975a3b7de99f3c6f355fcc4d89820b61dffa8f1e81677/pydantic_core-2.27.2-cp313-cp313-manylinux_2_17_ppc64le.manylinux2014_ppc64le.whl", hash = "sha256:ce8918cbebc8da707ba805b7fd0b382816858728ae7fe19a942080c24e5b7cd1", size = 2037738 },
    { url = "https://files.pythonhosted.org/packages/c8/f1/786d8fe78970a06f61df22cba58e365ce304bf9b9f46cc71c8c424e0c334/pydantic_core-2.27.2-cp313-cp313-manylinux_2_17_s390x.manylinux2014_s390x.whl", hash = "sha256:eda3f5c2a021bbc5d976107bb302e0131351c2ba54343f8a496dc8783d3d3a6a", size = 2685138 },
    { url = "https://files.pythonhosted.org/packages/a6/74/d12b2cd841d8724dc8ffb13fc5cef86566a53ed358103150209ecd5d1999/pydantic_core-2.27.2-cp313-cp313-manylinux_2_17_x86_64.manylinux2014_x86_64.whl", hash = "sha256:bd8086fa684c4775c27f03f062cbb9eaa6e17f064307e86b21b9e0abc9c0f02e", size = 1997025 },
    { url = "https://files.pythonhosted.org/packages/a0/6e/940bcd631bc4d9a06c9539b51f070b66e8f370ed0933f392db6ff350d873/pydantic_core-2.27.2-cp313-cp313-manylinux_2_5_i686.manylinux1_i686.whl", hash = "sha256:8d9b3388db186ba0c099a6d20f0604a44eabdeef1777ddd94786cdae158729e4", size = 2004633 },
    { url = "https://files.pythonhosted.org/packages/50/cc/a46b34f1708d82498c227d5d80ce615b2dd502ddcfd8376fc14a36655af1/pydantic_core-2.27.2-cp313-cp313-musllinux_1_1_aarch64.whl", hash = "sha256:7a66efda2387de898c8f38c0cf7f14fca0b51a8ef0b24bfea5849f1b3c95af27", size = 1999404 },
    { url = "https://files.pythonhosted.org/packages/ca/2d/c365cfa930ed23bc58c41463bae347d1005537dc8db79e998af8ba28d35e/pydantic_core-2.27.2-cp313-cp313-musllinux_1_1_armv7l.whl", hash = "sha256:18a101c168e4e092ab40dbc2503bdc0f62010e95d292b27827871dc85450d7ee", size = 2130130 },
    { url = "https://files.pythonhosted.org/packages/f4/d7/eb64d015c350b7cdb371145b54d96c919d4db516817f31cd1c650cae3b21/pydantic_core-2.27.2-cp313-cp313-musllinux_1_1_x86_64.whl", hash = "sha256:ba5dd002f88b78a4215ed2f8ddbdf85e8513382820ba15ad5ad8955ce0ca19a1", size = 2157946 },
    { url = "https://files.pythonhosted.org/packages/a4/99/bddde3ddde76c03b65dfd5a66ab436c4e58ffc42927d4ff1198ffbf96f5f/pydantic_core-2.27.2-cp313-cp313-win32.whl", hash = "sha256:1ebaf1d0481914d004a573394f4be3a7616334be70261007e47c2a6fe7e50130", size = 1834387 },
    { url = "https://files.pythonhosted.org/packages/71/47/82b5e846e01b26ac6f1893d3c5f9f3a2eb6ba79be26eef0b759b4fe72946/pydantic_core-2.27.2-cp313-cp313-win_amd64.whl", hash = "sha256:953101387ecf2f5652883208769a79e48db18c6df442568a0b5ccd8c2723abee", size = 1990453 },
    { url = "https://files.pythonhosted.org/packages/51/b2/b2b50d5ecf21acf870190ae5d093602d95f66c9c31f9d5de6062eb329ad1/pydantic_core-2.27.2-cp313-cp313-win_arm64.whl", hash = "sha256:ac4dbfd1691affb8f48c2c13241a2e3b60ff23247cbcf981759c768b6633cf8b", size = 1885186 },
    { url = "https://files.pythonhosted.org/packages/46/72/af70981a341500419e67d5cb45abe552a7c74b66326ac8877588488da1ac/pydantic_core-2.27.2-pp310-pypy310_pp73-macosx_10_12_x86_64.whl", hash = "sha256:2bf14caea37e91198329b828eae1618c068dfb8ef17bb33287a7ad4b61ac314e", size = 1891159 },
    { url = "https://files.pythonhosted.org/packages/ad/3d/c5913cccdef93e0a6a95c2d057d2c2cba347815c845cda79ddd3c0f5e17d/pydantic_core-2.27.2-pp310-pypy310_pp73-macosx_11_0_arm64.whl", hash = "sha256:b0cb791f5b45307caae8810c2023a184c74605ec3bcbb67d13846c28ff731ff8", size = 1768331 },
    { url = "https://files.pythonhosted.org/packages/f6/f0/a3ae8fbee269e4934f14e2e0e00928f9346c5943174f2811193113e58252/pydantic_core-2.27.2-pp310-pypy310_pp73-manylinux_2_17_aarch64.manylinux2014_aarch64.whl", hash = "sha256:688d3fd9fcb71f41c4c015c023d12a79d1c4c0732ec9eb35d96e3388a120dcf3", size = 1822467 },
    { url = "https://files.pythonhosted.org/packages/d7/7a/7bbf241a04e9f9ea24cd5874354a83526d639b02674648af3f350554276c/pydantic_core-2.27.2-pp310-pypy310_pp73-manylinux_2_17_x86_64.manylinux2014_x86_64.whl", hash = "sha256:3d591580c34f4d731592f0e9fe40f9cc1b430d297eecc70b962e93c5c668f15f", size = 1979797 },
    { url = "https://files.pythonhosted.org/packages/4f/5f/4784c6107731f89e0005a92ecb8a2efeafdb55eb992b8e9d0a2be5199335/pydantic_core-2.27.2-pp310-pypy310_pp73-manylinux_2_5_i686.manylinux1_i686.whl", hash = "sha256:82f986faf4e644ffc189a7f1aafc86e46ef70372bb153e7001e8afccc6e54133", size = 1987839 },
    { url = "https://files.pythonhosted.org/packages/6d/a7/61246562b651dff00de86a5f01b6e4befb518df314c54dec187a78d81c84/pydantic_core-2.27.2-pp310-pypy310_pp73-musllinux_1_1_aarch64.whl", hash = "sha256:bec317a27290e2537f922639cafd54990551725fc844249e64c523301d0822fc", size = 1998861 },
    { url = "https://files.pythonhosted.org/packages/86/aa/837821ecf0c022bbb74ca132e117c358321e72e7f9702d1b6a03758545e2/pydantic_core-2.27.2-pp310-pypy310_pp73-musllinux_1_1_armv7l.whl", hash = "sha256:0296abcb83a797db256b773f45773da397da75a08f5fcaef41f2044adec05f50", size = 2116582 },
    { url = "https://files.pythonhosted.org/packages/81/b0/5e74656e95623cbaa0a6278d16cf15e10a51f6002e3ec126541e95c29ea3/pydantic_core-2.27.2-pp310-pypy310_pp73-musllinux_1_1_x86_64.whl", hash = "sha256:0d75070718e369e452075a6017fbf187f788e17ed67a3abd47fa934d001863d9", size = 2151985 },
    { url = "https://files.pythonhosted.org/packages/63/37/3e32eeb2a451fddaa3898e2163746b0cffbbdbb4740d38372db0490d67f3/pydantic_core-2.27.2-pp310-pypy310_pp73-win_amd64.whl", hash = "sha256:7e17b560be3c98a8e3aa66ce828bdebb9e9ac6ad5466fba92eb74c4c95cb1151", size = 2004715 },
]

[[package]]
name = "pygments"
version = "2.19.1"
source = { registry = "https://pypi.org/simple" }
sdist = { url = "https://files.pythonhosted.org/packages/7c/2d/c3338d48ea6cc0feb8446d8e6937e1408088a72a39937982cc6111d17f84/pygments-2.19.1.tar.gz", hash = "sha256:61c16d2a8576dc0649d9f39e089b5f02bcd27fba10d8fb4dcc28173f7a45151f", size = 4968581 }
wheels = [
    { url = "https://files.pythonhosted.org/packages/8a/0b/9fcc47d19c48b59121088dd6da2488a49d5f72dacf8262e2790a1d2c7d15/pygments-2.19.1-py3-none-any.whl", hash = "sha256:9ea1544ad55cecf4b8242fab6dd35a93bbce657034b0611ee383099054ab6d8c", size = 1225293 },
]

[[package]]
name = "pyproject-api"
version = "1.8.0"
source = { registry = "https://pypi.org/simple" }
dependencies = [
    { name = "packaging" },
    { name = "tomli", marker = "python_full_version < '3.11'" },
]
sdist = { url = "https://files.pythonhosted.org/packages/bb/19/441e0624a8afedd15bbcce96df1b80479dd0ff0d965f5ce8fde4f2f6ffad/pyproject_api-1.8.0.tar.gz", hash = "sha256:77b8049f2feb5d33eefcc21b57f1e279636277a8ac8ad6b5871037b243778496", size = 22340 }
wheels = [
    { url = "https://files.pythonhosted.org/packages/ba/f4/3c4ddfcc0c19c217c6de513842d286de8021af2f2ab79bbb86c00342d778/pyproject_api-1.8.0-py3-none-any.whl", hash = "sha256:3d7d347a047afe796fd5d1885b1e391ba29be7169bd2f102fcd378f04273d228", size = 13100 },
]

[[package]]
name = "pytest"
version = "8.3.5"
source = { registry = "https://pypi.org/simple" }
dependencies = [
    { name = "colorama", marker = "sys_platform == 'win32'" },
    { name = "exceptiongroup", marker = "python_full_version < '3.11'" },
    { name = "iniconfig" },
    { name = "packaging" },
    { name = "pluggy" },
    { name = "tomli", marker = "python_full_version < '3.11'" },
]
sdist = { url = "https://files.pythonhosted.org/packages/ae/3c/c9d525a414d506893f0cd8a8d0de7706446213181570cdbd766691164e40/pytest-8.3.5.tar.gz", hash = "sha256:f4efe70cc14e511565ac476b57c279e12a855b11f48f212af1080ef2263d3845", size = 1450891 }
wheels = [
    { url = "https://files.pythonhosted.org/packages/30/3d/64ad57c803f1fa1e963a7946b6e0fea4a70df53c1a7fed304586539c2bac/pytest-8.3.5-py3-none-any.whl", hash = "sha256:c69214aa47deac29fad6c2a4f590b9c4a9fdb16a403176fe154b79c0b4d4d820", size = 343634 },
]

[[package]]
name = "pytest-asyncio"
version = "0.24.0"
source = { registry = "https://pypi.org/simple" }
dependencies = [
    { name = "pytest" },
]
sdist = { url = "https://files.pythonhosted.org/packages/52/6d/c6cf50ce320cf8611df7a1254d86233b3df7cc07f9b5f5cbcb82e08aa534/pytest_asyncio-0.24.0.tar.gz", hash = "sha256:d081d828e576d85f875399194281e92bf8a68d60d72d1a2faf2feddb6c46b276", size = 49855 }
wheels = [
    { url = "https://files.pythonhosted.org/packages/96/31/6607dab48616902f76885dfcf62c08d929796fc3b2d2318faf9fd54dbed9/pytest_asyncio-0.24.0-py3-none-any.whl", hash = "sha256:a811296ed596b69bf0b6f3dc40f83bcaf341b155a269052d82efa2b25ac7037b", size = 18024 },
]

[[package]]
name = "pytest-cov"
version = "5.0.0"
source = { registry = "https://pypi.org/simple" }
dependencies = [
    { name = "coverage", extra = ["toml"] },
    { name = "pytest" },
]
sdist = { url = "https://files.pythonhosted.org/packages/74/67/00efc8d11b630c56f15f4ad9c7f9223f1e5ec275aaae3fa9118c6a223ad2/pytest-cov-5.0.0.tar.gz", hash = "sha256:5837b58e9f6ebd335b0f8060eecce69b662415b16dc503883a02f45dfeb14857", size = 63042 }
wheels = [
    { url = "https://files.pythonhosted.org/packages/78/3a/af5b4fa5961d9a1e6237b530eb87dd04aea6eb83da09d2a4073d81b54ccf/pytest_cov-5.0.0-py3-none-any.whl", hash = "sha256:4f0764a1219df53214206bf1feea4633c3b558a2925c8b59f144f682861ce652", size = 21990 },
]

[[package]]
name = "pywin32-ctypes"
version = "0.2.3"
source = { registry = "https://pypi.org/simple" }
sdist = { url = "https://files.pythonhosted.org/packages/85/9f/01a1a99704853cb63f253eea009390c88e7131c67e66a0a02099a8c917cb/pywin32-ctypes-0.2.3.tar.gz", hash = "sha256:d162dc04946d704503b2edc4d55f3dba5c1d539ead017afa00142c38b9885755", size = 29471 }
wheels = [
    { url = "https://files.pythonhosted.org/packages/de/3d/8161f7711c017e01ac9f008dfddd9410dff3674334c233bde66e7ba65bbf/pywin32_ctypes-0.2.3-py3-none-any.whl", hash = "sha256:8a1513379d709975552d202d942d9837758905c8d01eb82b8bcc30918929e7b8", size = 30756 },
]

[[package]]
name = "readme-renderer"
version = "44.0"
source = { registry = "https://pypi.org/simple" }
dependencies = [
    { name = "docutils" },
    { name = "nh3" },
    { name = "pygments" },
]
sdist = { url = "https://files.pythonhosted.org/packages/5a/a9/104ec9234c8448c4379768221ea6df01260cd6c2ce13182d4eac531c8342/readme_renderer-44.0.tar.gz", hash = "sha256:8712034eabbfa6805cacf1402b4eeb2a73028f72d1166d6f5cb7f9c047c5d1e1", size = 32056 }
wheels = [
    { url = "https://files.pythonhosted.org/packages/e1/67/921ec3024056483db83953ae8e48079ad62b92db7880013ca77632921dd0/readme_renderer-44.0-py3-none-any.whl", hash = "sha256:2fbca89b81a08526aadf1357a8c2ae889ec05fb03f5da67f9769c9a592166151", size = 13310 },
]

[[package]]
name = "requests"
version = "2.32.4"
source = { registry = "https://pypi.org/simple" }
dependencies = [
    { name = "certifi" },
    { name = "charset-normalizer" },
    { name = "idna" },
    { name = "urllib3" },
]
sdist = { url = "https://files.pythonhosted.org/packages/e1/0a/929373653770d8a0d7ea76c37de6e41f11eb07559b103b1c02cafb3f7cf8/requests-2.32.4.tar.gz", hash = "sha256:27d0316682c8a29834d3264820024b62a36942083d52caf2f14c0591336d3422", size = 135258 }
wheels = [
    { url = "https://files.pythonhosted.org/packages/7c/e4/56027c4a6b4ae70ca9de302488c5ca95ad4a39e190093d6c1a8ace08341b/requests-2.32.4-py3-none-any.whl", hash = "sha256:27babd3cda2a6d50b30443204ee89830707d396671944c998b5975b031ac2b2c", size = 64847 },
]

[[package]]
name = "requests-toolbelt"
version = "1.0.0"
source = { registry = "https://pypi.org/simple" }
dependencies = [
    { name = "requests" },
]
sdist = { url = "https://files.pythonhosted.org/packages/f3/61/d7545dafb7ac2230c70d38d31cbfe4cc64f7144dc41f6e4e4b78ecd9f5bb/requests-toolbelt-1.0.0.tar.gz", hash = "sha256:7681a0a3d047012b5bdc0ee37d7f8f07ebe76ab08caeccfc3921ce23c88d5bc6", size = 206888 }
wheels = [
    { url = "https://files.pythonhosted.org/packages/3f/51/d4db610ef29373b879047326cbf6fa98b6c1969d6f6dc423279de2b1be2c/requests_toolbelt-1.0.0-py2.py3-none-any.whl", hash = "sha256:cccfdd665f0a24fcf4726e690f65639d272bb0637b9b92dfd91a5568ccf6bd06", size = 54481 },
]

[[package]]
name = "respx"
version = "0.22.0"
source = { registry = "https://pypi.org/simple" }
dependencies = [
    { name = "httpx" },
]
sdist = { url = "https://files.pythonhosted.org/packages/f4/7c/96bd0bc759cf009675ad1ee1f96535edcb11e9666b985717eb8c87192a95/respx-0.22.0.tar.gz", hash = "sha256:3c8924caa2a50bd71aefc07aa812f2466ff489f1848c96e954a5362d17095d91", size = 28439 }
wheels = [
    { url = "https://files.pythonhosted.org/packages/8e/67/afbb0978d5399bc9ea200f1d4489a23c9a1dad4eee6376242b8182389c79/respx-0.22.0-py2.py3-none-any.whl", hash = "sha256:631128d4c9aba15e56903fb5f66fb1eff412ce28dd387ca3a81339e52dbd3ad0", size = 25127 },
]

[[package]]
name = "rfc3986"
version = "2.0.0"
source = { registry = "https://pypi.org/simple" }
sdist = { url = "https://files.pythonhosted.org/packages/85/40/1520d68bfa07ab5a6f065a186815fb6610c86fe957bc065754e47f7b0840/rfc3986-2.0.0.tar.gz", hash = "sha256:97aacf9dbd4bfd829baad6e6309fa6573aaf1be3f6fa735c8ab05e46cecb261c", size = 49026 }
wheels = [
    { url = "https://files.pythonhosted.org/packages/ff/9a/9afaade874b2fa6c752c36f1548f718b5b83af81ed9b76628329dab81c1b/rfc3986-2.0.0-py2.py3-none-any.whl", hash = "sha256:50b1502b60e289cb37883f3dfd34532b8873c7de9f49bb546641ce9cbd256ebd", size = 31326 },
]

[[package]]
name = "rich"
version = "14.0.0"
source = { registry = "https://pypi.org/simple" }
dependencies = [
    { name = "markdown-it-py" },
    { name = "pygments" },
    { name = "typing-extensions", marker = "python_full_version < '3.11'" },
]
sdist = { url = "https://files.pythonhosted.org/packages/a1/53/830aa4c3066a8ab0ae9a9955976fb770fe9c6102117c8ec4ab3ea62d89e8/rich-14.0.0.tar.gz", hash = "sha256:82f1bc23a6a21ebca4ae0c45af9bdbc492ed20231dcb63f297d6d1021a9d5725", size = 224078 }
wheels = [
    { url = "https://files.pythonhosted.org/packages/0d/9b/63f4c7ebc259242c89b3acafdb37b41d1185c07ff0011164674e9076b491/rich-14.0.0-py3-none-any.whl", hash = "sha256:1c9491e1951aac09caffd42f448ee3d04e58923ffe14993f6e83068dc395d7e0", size = 243229 },
]

[[package]]
name = "ruff"
version = "0.12.0"
source = { registry = "https://pypi.org/simple" }
sdist = { url = "https://files.pythonhosted.org/packages/24/90/5255432602c0b196a0da6720f6f76b93eb50baef46d3c9b0025e2f9acbf3/ruff-0.12.0.tar.gz", hash = "sha256:4d047db3662418d4a848a3fdbfaf17488b34b62f527ed6f10cb8afd78135bc5c", size = 4376101 }
wheels = [
    { url = "https://files.pythonhosted.org/packages/e6/fd/b46bb20e14b11ff49dbc74c61de352e0dc07fb650189513631f6fb5fc69f/ruff-0.12.0-py3-none-linux_armv6l.whl", hash = "sha256:5652a9ecdb308a1754d96a68827755f28d5dfb416b06f60fd9e13f26191a8848", size = 10311554 },
    { url = "https://files.pythonhosted.org/packages/e7/d3/021dde5a988fa3e25d2468d1dadeea0ae89dc4bc67d0140c6e68818a12a1/ruff-0.12.0-py3-none-macosx_10_12_x86_64.whl", hash = "sha256:05ed0c914fabc602fc1f3b42c53aa219e5736cb030cdd85640c32dbc73da74a6", size = 11118435 },
    { url = "https://files.pythonhosted.org/packages/07/a2/01a5acf495265c667686ec418f19fd5c32bcc326d4c79ac28824aecd6a32/ruff-0.12.0-py3-none-macosx_11_0_arm64.whl", hash = "sha256:07a7aa9b69ac3fcfda3c507916d5d1bca10821fe3797d46bad10f2c6de1edda0", size = 10466010 },
    { url = "https://files.pythonhosted.org/packages/4c/57/7caf31dd947d72e7aa06c60ecb19c135cad871a0a8a251723088132ce801/ruff-0.12.0-py3-none-manylinux_2_17_aarch64.manylinux2014_aarch64.whl", hash = "sha256:e7731c3eec50af71597243bace7ec6104616ca56dda2b99c89935fe926bdcd48", size = 10661366 },
    { url = "https://files.pythonhosted.org/packages/e9/ba/aa393b972a782b4bc9ea121e0e358a18981980856190d7d2b6187f63e03a/ruff-0.12.0-py3-none-manylinux_2_17_armv7l.manylinux2014_armv7l.whl", hash = "sha256:952d0630eae628250ab1c70a7fffb641b03e6b4a2d3f3ec6c1d19b4ab6c6c807", size = 10173492 },
    { url = "https://files.pythonhosted.org/packages/d7/50/9349ee777614bc3062fc6b038503a59b2034d09dd259daf8192f56c06720/ruff-0.12.0-py3-none-manylinux_2_17_i686.manylinux2014_i686.whl", hash = "sha256:c021f04ea06966b02614d442e94071781c424ab8e02ec7af2f037b4c1e01cc82", size = 11761739 },
    { url = "https://files.pythonhosted.org/packages/04/8f/ad459de67c70ec112e2ba7206841c8f4eb340a03ee6a5cabc159fe558b8e/ruff-0.12.0-py3-none-manylinux_2_17_ppc64.manylinux2014_ppc64.whl", hash = "sha256:7d235618283718ee2fe14db07f954f9b2423700919dc688eacf3f8797a11315c", size = 12537098 },
    { url = "https://files.pythonhosted.org/packages/ed/50/15ad9c80ebd3c4819f5bd8883e57329f538704ed57bac680d95cb6627527/ruff-0.12.0-py3-none-manylinux_2_17_ppc64le.manylinux2014_ppc64le.whl", hash = "sha256:0c0758038f81beec8cc52ca22de9685b8ae7f7cc18c013ec2050012862cc9165", size = 12154122 },
    { url = "https://files.pythonhosted.org/packages/76/e6/79b91e41bc8cc3e78ee95c87093c6cacfa275c786e53c9b11b9358026b3d/ruff-0.12.0-py3-none-manylinux_2_17_s390x.manylinux2014_s390x.whl", hash = "sha256:139b3d28027987b78fc8d6cfb61165447bdf3740e650b7c480744873688808c2", size = 11363374 },
    { url = "https://files.pythonhosted.org/packages/db/c3/82b292ff8a561850934549aa9dc39e2c4e783ab3c21debe55a495ddf7827/ruff-0.12.0-py3-none-manylinux_2_17_x86_64.manylinux2014_x86_64.whl", hash = "sha256:68853e8517b17bba004152aebd9dd77d5213e503a5f2789395b25f26acac0da4", size = 11587647 },
    { url = "https://files.pythonhosted.org/packages/2b/42/d5760d742669f285909de1bbf50289baccb647b53e99b8a3b4f7ce1b2001/ruff-0.12.0-py3-none-musllinux_1_2_aarch64.whl", hash = "sha256:3a9512af224b9ac4757f7010843771da6b2b0935a9e5e76bb407caa901a1a514", size = 10527284 },
    { url = "https://files.pythonhosted.org/packages/19/f6/fcee9935f25a8a8bba4adbae62495c39ef281256693962c2159e8b284c5f/ruff-0.12.0-py3-none-musllinux_1_2_armv7l.whl", hash = "sha256:b08df3d96db798e5beb488d4df03011874aff919a97dcc2dd8539bb2be5d6a88", size = 10158609 },
    { url = "https://files.pythonhosted.org/packages/37/fb/057febf0eea07b9384787bfe197e8b3384aa05faa0d6bd844b94ceb29945/ruff-0.12.0-py3-none-musllinux_1_2_i686.whl", hash = "sha256:6a315992297a7435a66259073681bb0d8647a826b7a6de45c6934b2ca3a9ed51", size = 11141462 },
    { url = "https://files.pythonhosted.org/packages/10/7c/1be8571011585914b9d23c95b15d07eec2d2303e94a03df58294bc9274d4/ruff-0.12.0-py3-none-musllinux_1_2_x86_64.whl", hash = "sha256:1e55e44e770e061f55a7dbc6e9aed47feea07731d809a3710feda2262d2d4d8a", size = 11641616 },
    { url = "https://files.pythonhosted.org/packages/6a/ef/b960ab4818f90ff59e571d03c3f992828d4683561095e80f9ef31f3d58b7/ruff-0.12.0-py3-none-win32.whl", hash = "sha256:7162a4c816f8d1555eb195c46ae0bd819834d2a3f18f98cc63819a7b46f474fb", size = 10525289 },
    { url = "https://files.pythonhosted.org/packages/34/93/8b16034d493ef958a500f17cda3496c63a537ce9d5a6479feec9558f1695/ruff-0.12.0-py3-none-win_amd64.whl", hash = "sha256:d00b7a157b8fb6d3827b49d3324da34a1e3f93492c1f97b08e222ad7e9b291e0", size = 11598311 },
    { url = "https://files.pythonhosted.org/packages/d0/33/4d3e79e4a84533d6cd526bfb42c020a23256ae5e4265d858bd1287831f7d/ruff-0.12.0-py3-none-win_arm64.whl", hash = "sha256:8cd24580405ad8c1cc64d61725bca091d6b6da7eb3d36f72cc605467069d7e8b", size = 10724946 },
]

[[package]]
name = "secretstorage"
version = "3.3.3"
source = { registry = "https://pypi.org/simple" }
dependencies = [
    { name = "cryptography" },
    { name = "jeepney" },
]
sdist = { url = "https://files.pythonhosted.org/packages/53/a4/f48c9d79cb507ed1373477dbceaba7401fd8a23af63b837fa61f1dcd3691/SecretStorage-3.3.3.tar.gz", hash = "sha256:2403533ef369eca6d2ba81718576c5e0f564d5cca1b58f73a8b23e7d4eeebd77", size = 19739 }
wheels = [
    { url = "https://files.pythonhosted.org/packages/54/24/b4293291fa1dd830f353d2cb163295742fa87f179fcc8a20a306a81978b7/SecretStorage-3.3.3-py3-none-any.whl", hash = "sha256:f356e6628222568e3af06f2eba8df495efa13b3b63081dafd4f7d9a7b7bc9f99", size = 15221 },
]

[[package]]
name = "shellingham"
version = "1.5.4"
source = { registry = "https://pypi.org/simple" }
sdist = { url = "https://files.pythonhosted.org/packages/58/15/8b3609fd3830ef7b27b655beb4b4e9c62313a4e8da8c676e142cc210d58e/shellingham-1.5.4.tar.gz", hash = "sha256:8dbca0739d487e5bd35ab3ca4b36e11c4078f3a234bfce294b0a0291363404de", size = 10310 }
wheels = [
    { url = "https://files.pythonhosted.org/packages/e0/f9/0595336914c5619e5f28a1fb793285925a8cd4b432c9da0a987836c7f822/shellingham-1.5.4-py2.py3-none-any.whl", hash = "sha256:7ecfff8f2fd72616f7481040475a65b2bf8af90a56c89140852d1120324e8686", size = 9755 },
]

[[package]]
name = "sniffio"
version = "1.3.1"
source = { registry = "https://pypi.org/simple" }
sdist = { url = "https://files.pythonhosted.org/packages/a2/87/a6771e1546d97e7e041b6ae58d80074f81b7d5121207425c964ddf5cfdbd/sniffio-1.3.1.tar.gz", hash = "sha256:f4324edc670a0f49750a81b895f35c3adb843cca46f0530f79fc1babb23789dc", size = 20372 }
wheels = [
    { url = "https://files.pythonhosted.org/packages/e9/44/75a9c9421471a6c4805dbf2356f7c181a29c1879239abab1ea2cc8f38b40/sniffio-1.3.1-py3-none-any.whl", hash = "sha256:2f6da418d1f1e0fddd844478f41680e794e6051915791a034ff65e5f100525a2", size = 10235 },
]

[[package]]
name = "tomli"
version = "2.2.1"
source = { registry = "https://pypi.org/simple" }
sdist = { url = "https://files.pythonhosted.org/packages/18/87/302344fed471e44a87289cf4967697d07e532f2421fdaf868a303cbae4ff/tomli-2.2.1.tar.gz", hash = "sha256:cd45e1dc79c835ce60f7404ec8119f2eb06d38b1deba146f07ced3bbc44505ff", size = 17175 }
wheels = [
    { url = "https://files.pythonhosted.org/packages/43/ca/75707e6efa2b37c77dadb324ae7d9571cb424e61ea73fad7c56c2d14527f/tomli-2.2.1-cp311-cp311-macosx_10_9_x86_64.whl", hash = "sha256:678e4fa69e4575eb77d103de3df8a895e1591b48e740211bd1067378c69e8249", size = 131077 },
    { url = "https://files.pythonhosted.org/packages/c7/16/51ae563a8615d472fdbffc43a3f3d46588c264ac4f024f63f01283becfbb/tomli-2.2.1-cp311-cp311-macosx_11_0_arm64.whl", hash = "sha256:023aa114dd824ade0100497eb2318602af309e5a55595f76b626d6d9f3b7b0a6", size = 123429 },
    { url = "https://files.pythonhosted.org/packages/f1/dd/4f6cd1e7b160041db83c694abc78e100473c15d54620083dbd5aae7b990e/tomli-2.2.1-cp311-cp311-manylinux_2_17_aarch64.manylinux2014_aarch64.whl", hash = "sha256:ece47d672db52ac607a3d9599a9d48dcb2f2f735c6c2d1f34130085bb12b112a", size = 226067 },
    { url = "https://files.pythonhosted.org/packages/a9/6b/c54ede5dc70d648cc6361eaf429304b02f2871a345bbdd51e993d6cdf550/tomli-2.2.1-cp311-cp311-manylinux_2_17_x86_64.manylinux2014_x86_64.whl", hash = "sha256:6972ca9c9cc9f0acaa56a8ca1ff51e7af152a9f87fb64623e31d5c83700080ee", size = 236030 },
    { url = "https://files.pythonhosted.org/packages/1f/47/999514fa49cfaf7a92c805a86c3c43f4215621855d151b61c602abb38091/tomli-2.2.1-cp311-cp311-manylinux_2_5_i686.manylinux1_i686.manylinux_2_17_i686.manylinux2014_i686.whl", hash = "sha256:c954d2250168d28797dd4e3ac5cf812a406cd5a92674ee4c8f123c889786aa8e", size = 240898 },
    { url = "https://files.pythonhosted.org/packages/73/41/0a01279a7ae09ee1573b423318e7934674ce06eb33f50936655071d81a24/tomli-2.2.1-cp311-cp311-musllinux_1_2_aarch64.whl", hash = "sha256:8dd28b3e155b80f4d54beb40a441d366adcfe740969820caf156c019fb5c7ec4", size = 229894 },
    { url = "https://files.pythonhosted.org/packages/55/18/5d8bc5b0a0362311ce4d18830a5d28943667599a60d20118074ea1b01bb7/tomli-2.2.1-cp311-cp311-musllinux_1_2_i686.whl", hash = "sha256:e59e304978767a54663af13c07b3d1af22ddee3bb2fb0618ca1593e4f593a106", size = 245319 },
    { url = "https://files.pythonhosted.org/packages/92/a3/7ade0576d17f3cdf5ff44d61390d4b3febb8a9fc2b480c75c47ea048c646/tomli-2.2.1-cp311-cp311-musllinux_1_2_x86_64.whl", hash = "sha256:33580bccab0338d00994d7f16f4c4ec25b776af3ffaac1ed74e0b3fc95e885a8", size = 238273 },
    { url = "https://files.pythonhosted.org/packages/72/6f/fa64ef058ac1446a1e51110c375339b3ec6be245af9d14c87c4a6412dd32/tomli-2.2.1-cp311-cp311-win32.whl", hash = "sha256:465af0e0875402f1d226519c9904f37254b3045fc5084697cefb9bdde1ff99ff", size = 98310 },
    { url = "https://files.pythonhosted.org/packages/6a/1c/4a2dcde4a51b81be3530565e92eda625d94dafb46dbeb15069df4caffc34/tomli-2.2.1-cp311-cp311-win_amd64.whl", hash = "sha256:2d0f2fdd22b02c6d81637a3c95f8cd77f995846af7414c5c4b8d0545afa1bc4b", size = 108309 },
    { url = "https://files.pythonhosted.org/packages/52/e1/f8af4c2fcde17500422858155aeb0d7e93477a0d59a98e56cbfe75070fd0/tomli-2.2.1-cp312-cp312-macosx_10_13_x86_64.whl", hash = "sha256:4a8f6e44de52d5e6c657c9fe83b562f5f4256d8ebbfe4ff922c495620a7f6cea", size = 132762 },
    { url = "https://files.pythonhosted.org/packages/03/b8/152c68bb84fc00396b83e7bbddd5ec0bd3dd409db4195e2a9b3e398ad2e3/tomli-2.2.1-cp312-cp312-macosx_11_0_arm64.whl", hash = "sha256:8d57ca8095a641b8237d5b079147646153d22552f1c637fd3ba7f4b0b29167a8", size = 123453 },
    { url = "https://files.pythonhosted.org/packages/c8/d6/fc9267af9166f79ac528ff7e8c55c8181ded34eb4b0e93daa767b8841573/tomli-2.2.1-cp312-cp312-manylinux_2_17_aarch64.manylinux2014_aarch64.whl", hash = "sha256:4e340144ad7ae1533cb897d406382b4b6fede8890a03738ff1683af800d54192", size = 233486 },
    { url = "https://files.pythonhosted.org/packages/5c/51/51c3f2884d7bab89af25f678447ea7d297b53b5a3b5730a7cb2ef6069f07/tomli-2.2.1-cp312-cp312-manylinux_2_17_x86_64.manylinux2014_x86_64.whl", hash = "sha256:db2b95f9de79181805df90bedc5a5ab4c165e6ec3fe99f970d0e302f384ad222", size = 242349 },
    { url = "https://files.pythonhosted.org/packages/ab/df/bfa89627d13a5cc22402e441e8a931ef2108403db390ff3345c05253935e/tomli-2.2.1-cp312-cp312-manylinux_2_5_i686.manylinux1_i686.manylinux_2_17_i686.manylinux2014_i686.whl", hash = "sha256:40741994320b232529c802f8bc86da4e1aa9f413db394617b9a256ae0f9a7f77", size = 252159 },
    { url = "https://files.pythonhosted.org/packages/9e/6e/fa2b916dced65763a5168c6ccb91066f7639bdc88b48adda990db10c8c0b/tomli-2.2.1-cp312-cp312-musllinux_1_2_aarch64.whl", hash = "sha256:400e720fe168c0f8521520190686ef8ef033fb19fc493da09779e592861b78c6", size = 237243 },
    { url = "https://files.pythonhosted.org/packages/b4/04/885d3b1f650e1153cbb93a6a9782c58a972b94ea4483ae4ac5cedd5e4a09/tomli-2.2.1-cp312-cp312-musllinux_1_2_i686.whl", hash = "sha256:02abe224de6ae62c19f090f68da4e27b10af2b93213d36cf44e6e1c5abd19fdd", size = 259645 },
    { url = "https://files.pythonhosted.org/packages/9c/de/6b432d66e986e501586da298e28ebeefd3edc2c780f3ad73d22566034239/tomli-2.2.1-cp312-cp312-musllinux_1_2_x86_64.whl", hash = "sha256:b82ebccc8c8a36f2094e969560a1b836758481f3dc360ce9a3277c65f374285e", size = 244584 },
    { url = "https://files.pythonhosted.org/packages/1c/9a/47c0449b98e6e7d1be6cbac02f93dd79003234ddc4aaab6ba07a9a7482e2/tomli-2.2.1-cp312-cp312-win32.whl", hash = "sha256:889f80ef92701b9dbb224e49ec87c645ce5df3fa2cc548664eb8a25e03127a98", size = 98875 },
    { url = "https://files.pythonhosted.org/packages/ef/60/9b9638f081c6f1261e2688bd487625cd1e660d0a85bd469e91d8db969734/tomli-2.2.1-cp312-cp312-win_amd64.whl", hash = "sha256:7fc04e92e1d624a4a63c76474610238576942d6b8950a2d7f908a340494e67e4", size = 109418 },
    { url = "https://files.pythonhosted.org/packages/04/90/2ee5f2e0362cb8a0b6499dc44f4d7d48f8fff06d28ba46e6f1eaa61a1388/tomli-2.2.1-cp313-cp313-macosx_10_13_x86_64.whl", hash = "sha256:f4039b9cbc3048b2416cc57ab3bda989a6fcf9b36cf8937f01a6e731b64f80d7", size = 132708 },
    { url = "https://files.pythonhosted.org/packages/c0/ec/46b4108816de6b385141f082ba99e315501ccd0a2ea23db4a100dd3990ea/tomli-2.2.1-cp313-cp313-macosx_11_0_arm64.whl", hash = "sha256:286f0ca2ffeeb5b9bd4fcc8d6c330534323ec51b2f52da063b11c502da16f30c", size = 123582 },
    { url = "https://files.pythonhosted.org/packages/a0/bd/b470466d0137b37b68d24556c38a0cc819e8febe392d5b199dcd7f578365/tomli-2.2.1-cp313-cp313-manylinux_2_17_aarch64.manylinux2014_aarch64.whl", hash = "sha256:a92ef1a44547e894e2a17d24e7557a5e85a9e1d0048b0b5e7541f76c5032cb13", size = 232543 },
    { url = "https://files.pythonhosted.org/packages/d9/e5/82e80ff3b751373f7cead2815bcbe2d51c895b3c990686741a8e56ec42ab/tomli-2.2.1-cp313-cp313-manylinux_2_17_x86_64.manylinux2014_x86_64.whl", hash = "sha256:9316dc65bed1684c9a98ee68759ceaed29d229e985297003e494aa825ebb0281", size = 241691 },
    { url = "https://files.pythonhosted.org/packages/05/7e/2a110bc2713557d6a1bfb06af23dd01e7dde52b6ee7dadc589868f9abfac/tomli-2.2.1-cp313-cp313-manylinux_2_5_i686.manylinux1_i686.manylinux_2_17_i686.manylinux2014_i686.whl", hash = "sha256:e85e99945e688e32d5a35c1ff38ed0b3f41f43fad8df0bdf79f72b2ba7bc5272", size = 251170 },
    { url = "https://files.pythonhosted.org/packages/64/7b/22d713946efe00e0adbcdfd6d1aa119ae03fd0b60ebed51ebb3fa9f5a2e5/tomli-2.2.1-cp313-cp313-musllinux_1_2_aarch64.whl", hash = "sha256:ac065718db92ca818f8d6141b5f66369833d4a80a9d74435a268c52bdfa73140", size = 236530 },
    { url = "https://files.pythonhosted.org/packages/38/31/3a76f67da4b0cf37b742ca76beaf819dca0ebef26d78fc794a576e08accf/tomli-2.2.1-cp313-cp313-musllinux_1_2_i686.whl", hash = "sha256:d920f33822747519673ee656a4b6ac33e382eca9d331c87770faa3eef562aeb2", size = 258666 },
    { url = "https://files.pythonhosted.org/packages/07/10/5af1293da642aded87e8a988753945d0cf7e00a9452d3911dd3bb354c9e2/tomli-2.2.1-cp313-cp313-musllinux_1_2_x86_64.whl", hash = "sha256:a198f10c4d1b1375d7687bc25294306e551bf1abfa4eace6650070a5c1ae2744", size = 243954 },
    { url = "https://files.pythonhosted.org/packages/5b/b9/1ed31d167be802da0fc95020d04cd27b7d7065cc6fbefdd2f9186f60d7bd/tomli-2.2.1-cp313-cp313-win32.whl", hash = "sha256:d3f5614314d758649ab2ab3a62d4f2004c825922f9e370b29416484086b264ec", size = 98724 },
    { url = "https://files.pythonhosted.org/packages/c7/32/b0963458706accd9afcfeb867c0f9175a741bf7b19cd424230714d722198/tomli-2.2.1-cp313-cp313-win_amd64.whl", hash = "sha256:a38aa0308e754b0e3c67e344754dff64999ff9b513e691d0e786265c93583c69", size = 109383 },
    { url = "https://files.pythonhosted.org/packages/6e/c2/61d3e0f47e2b74ef40a68b9e6ad5984f6241a942f7cd3bbfbdbd03861ea9/tomli-2.2.1-py3-none-any.whl", hash = "sha256:cb55c73c5f4408779d0cf3eef9f762b9c9f147a77de7b258bef0a5628adc85cc", size = 14257 },
]

[[package]]
name = "tox"
version = "4.25.0"
source = { registry = "https://pypi.org/simple" }
dependencies = [
    { name = "cachetools" },
    { name = "chardet" },
    { name = "colorama" },
    { name = "filelock" },
    { name = "packaging" },
    { name = "platformdirs" },
    { name = "pluggy" },
    { name = "pyproject-api" },
    { name = "tomli", marker = "python_full_version < '3.11'" },
    { name = "typing-extensions", marker = "python_full_version < '3.11'" },
    { name = "virtualenv" },
]
sdist = { url = "https://files.pythonhosted.org/packages/fe/87/692478f0a194f1cad64803692642bd88c12c5b64eee16bf178e4a32e979c/tox-4.25.0.tar.gz", hash = "sha256:dd67f030317b80722cf52b246ff42aafd3ed27ddf331c415612d084304cf5e52", size = 196255 }
wheels = [
    { url = "https://files.pythonhosted.org/packages/f9/38/33348de6fc4b1afb3d76d8485c8aecbdabcfb3af8da53d40c792332e2b37/tox-4.25.0-py3-none-any.whl", hash = "sha256:4dfdc7ba2cc6fdc6688dde1b21e7b46ff6c41795fb54586c91a3533317b5255c", size = 172420 },
]

[[package]]
name = "twine"
version = "6.1.0"
source = { registry = "https://pypi.org/simple" }
dependencies = [
    { name = "id" },
    { name = "keyring", marker = "platform_machine != 'ppc64le' and platform_machine != 's390x'" },
    { name = "packaging" },
    { name = "readme-renderer" },
    { name = "requests" },
    { name = "requests-toolbelt" },
    { name = "rfc3986" },
    { name = "rich" },
    { name = "urllib3" },
]
sdist = { url = "https://files.pythonhosted.org/packages/c8/a2/6df94fc5c8e2170d21d7134a565c3a8fb84f9797c1dd65a5976aaf714418/twine-6.1.0.tar.gz", hash = "sha256:be324f6272eff91d07ee93f251edf232fc647935dd585ac003539b42404a8dbd", size = 168404 }
wheels = [
    { url = "https://files.pythonhosted.org/packages/7c/b6/74e927715a285743351233f33ea3c684528a0d374d2e43ff9ce9585b73fe/twine-6.1.0-py3-none-any.whl", hash = "sha256:a47f973caf122930bf0fbbf17f80b83bc1602c9ce393c7845f289a3001dc5384", size = 40791 },
]

[[package]]
name = "typer"
version = "0.16.0"
source = { registry = "https://pypi.org/simple" }
dependencies = [
    { name = "click" },
    { name = "rich" },
    { name = "shellingham" },
    { name = "typing-extensions" },
]
sdist = { url = "https://files.pythonhosted.org/packages/c5/8c/7d682431efca5fd290017663ea4588bf6f2c6aad085c7f108c5dbc316e70/typer-0.16.0.tar.gz", hash = "sha256:af377ffaee1dbe37ae9440cb4e8f11686ea5ce4e9bae01b84ae7c63b87f1dd3b", size = 102625 }
wheels = [
    { url = "https://files.pythonhosted.org/packages/76/42/3efaf858001d2c2913de7f354563e3a3a2f0decae3efe98427125a8f441e/typer-0.16.0-py3-none-any.whl", hash = "sha256:1f79bed11d4d02d4310e3c1b7ba594183bcedb0ac73b27a9e5f28f6fb5b98855", size = 46317 },
]

[[package]]
name = "types-requests"
version = "2.32.0.20241016"
source = { registry = "https://pypi.org/simple" }
dependencies = [
    { name = "urllib3" },
]
sdist = { url = "https://files.pythonhosted.org/packages/fa/3c/4f2a430c01a22abd49a583b6b944173e39e7d01b688190a5618bd59a2e22/types-requests-2.32.0.20241016.tar.gz", hash = "sha256:0d9cad2f27515d0e3e3da7134a1b6f28fb97129d86b867f24d9c726452634d95", size = 18065 }
wheels = [
    { url = "https://files.pythonhosted.org/packages/d7/01/485b3026ff90e5190b5e24f1711522e06c79f4a56c8f4b95848ac072e20f/types_requests-2.32.0.20241016-py3-none-any.whl", hash = "sha256:4195d62d6d3e043a4eaaf08ff8a62184584d2e8684e9d2aa178c7915a7da3747", size = 15836 },
]

[[package]]
name = "typing-extensions"
version = "4.13.2"
source = { registry = "https://pypi.org/simple" }
sdist = { url = "https://files.pythonhosted.org/packages/f6/37/23083fcd6e35492953e8d2aaaa68b860eb422b34627b13f2ce3eb6106061/typing_extensions-4.13.2.tar.gz", hash = "sha256:e6c81219bd689f51865d9e372991c540bda33a0379d5573cddb9a3a23f7caaef", size = 106967 }
wheels = [
    { url = "https://files.pythonhosted.org/packages/8b/54/b1ae86c0973cc6f0210b53d508ca3641fb6d0c56823f288d108bc7ab3cc8/typing_extensions-4.13.2-py3-none-any.whl", hash = "sha256:a439e7c04b49fec3e5d3e2beaa21755cadbbdc391694e28ccdd36ca4a1408f8c", size = 45806 },
]

[[package]]
name = "urllib3"
version = "2.2.3"
source = { registry = "https://pypi.org/simple" }
sdist = { url = "https://files.pythonhosted.org/packages/ed/63/22ba4ebfe7430b76388e7cd448d5478814d3032121827c12a2cc287e2260/urllib3-2.2.3.tar.gz", hash = "sha256:e7d814a81dad81e6caf2ec9fdedb284ecc9c73076b62654547cc64ccdcae26e9", size = 300677 }
wheels = [
    { url = "https://files.pythonhosted.org/packages/ce/d9/5f4c13cecde62396b0d3fe530a50ccea91e7dfc1ccf0e09c228841bb5ba8/urllib3-2.2.3-py3-none-any.whl", hash = "sha256:ca899ca043dcb1bafa3e262d73aa25c465bfb49e0bd9dd5d59f1d0acba2f8fac", size = 126338 },
]

[[package]]
name = "virtualenv"
version = "20.31.2"
source = { registry = "https://pypi.org/simple" }
dependencies = [
    { name = "distlib" },
    { name = "filelock" },
    { name = "platformdirs" },
]
sdist = { url = "https://files.pythonhosted.org/packages/56/2c/444f465fb2c65f40c3a104fd0c495184c4f2336d65baf398e3c75d72ea94/virtualenv-20.31.2.tar.gz", hash = "sha256:e10c0a9d02835e592521be48b332b6caee6887f332c111aa79a09b9e79efc2af", size = 6076316 }
wheels = [
    { url = "https://files.pythonhosted.org/packages/f3/40/b1c265d4b2b62b58576588510fc4d1fe60a86319c8de99fd8e9fec617d2c/virtualenv-20.31.2-py3-none-any.whl", hash = "sha256:36efd0d9650ee985f0cad72065001e66d49a6f24eb44d98980f630686243cf11", size = 6057982 },
]

[[package]]
name = "zipp"
version = "3.23.0"
source = { registry = "https://pypi.org/simple" }
sdist = { url = "https://files.pythonhosted.org/packages/e3/02/0f2892c661036d50ede074e376733dca2ae7c6eb617489437771209d4180/zipp-3.23.0.tar.gz", hash = "sha256:a07157588a12518c9d4034df3fbbee09c814741a33ff63c05fa29d26a2404166", size = 25547 }
wheels = [
    { url = "https://files.pythonhosted.org/packages/2e/54/647ade08bf0db230bfea292f893923872fd20be6ac6f53b2b936ba839d75/zipp-3.23.0-py3-none-any.whl", hash = "sha256:071652d6115ed432f5ce1d34c336c0adfd6a884660d1e9712a256d3d3bd4b14e", size = 10276 },
]<|MERGE_RESOLUTION|>--- conflicted
+++ resolved
@@ -498,11 +498,7 @@
 
 [[package]]
 name = "mygh"
-<<<<<<< HEAD
 version = "0.1.2"
-=======
-version = "0.1.1"
->>>>>>> 780da346
 source = { editable = "." }
 dependencies = [
     { name = "click" },
