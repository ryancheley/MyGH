[build-system]
requires = ["hatchling"]
build-backend = "hatchling.build"

[project]
name = "mygh"
<<<<<<< HEAD
version = "0.1.2"
=======
version = "0.2.0"
>>>>>>> 780da346
description = "A comprehensive GitHub CLI tool built with Python and Typer"
readme = "README.md"
requires-python = ">=3.10"
license = { text = "MIT" }
authors = [
    { name = "Ryan Cheley", email = "ryan.cheley@gmail.com" },
]
keywords = ["github", "cli", "tool", "api", "command-line"]
classifiers = [
    "Development Status :: 4 - Beta",
    "Intended Audience :: Developers",
    "License :: OSI Approved :: MIT License",
    "Operating System :: OS Independent",
    "Programming Language :: Python :: 3",
    "Programming Language :: Python :: 3.10",
    "Programming Language :: Python :: 3.11",
    "Programming Language :: Python :: 3.12",
    "Programming Language :: Python :: 3.13",
    "Topic :: Software Development :: Libraries :: Python Modules",
    "Topic :: Utilities",
    "Environment :: Console",
]
dependencies = [
    "typer>=0.9.0",
    "httpx>=0.24.0",
    "pydantic>=2.0.0",
    "rich>=13.0.0",
    "click>=8.0.0",
    "tomli>=1.2.0; python_version<'3.11'",
]

[project.urls]
Homepage = "https://github.com/ryancheley/MyGH"
Repository = "https://github.com/ryancheley/MyGH"
Documentation = "https://github.com/ryancheley/MyGH#readme"
Issues = "https://github.com/ryancheley/MyGH/issues"

[project.optional-dependencies]
dev = [
    "pytest>=7.0.0",
    "pytest-asyncio>=0.21.0",
    "respx>=0.20.0",
    "ruff>=0.0.280",
    "mypy>=1.0.0",
]

[project.scripts]
mygh = "mygh.cli.main:app"

[tool.uv]
dev-dependencies = [
    "pytest>=7.0.0",
    "pytest-asyncio>=0.21.0",
    "pytest-cov>=4.0.0",
    "respx>=0.20.0",
    "ruff>=0.0.280",
    "mypy>=1.0.0",
    "tox>=4.0.0",
    "types-requests",
    "twine>=6.1.0",
    "packaging>=23.0",
]

[tool.hatch.build]
sources = ["src"]

[tool.hatch.build.targets.sdist]
include = [
    "src/",
    "tests/",
    "CLAUDE.md",
]

[tool.ruff]
target-version = "py310"
line-length = 88

[tool.ruff.lint]
select = [
    "E",  # pycodestyle errors
    "W",  # pycodestyle warnings
    "F",  # pyflakes
    "I",  # isort
    "B",  # flake8-bugbear
    "C4", # flake8-comprehensions
    "UP", # pyupgrade
]

[tool.ruff.lint.isort]
known-first-party = ["mygh"]

[tool.mypy]
python_version = "3.10"
strict = true
warn_return_any = true
warn_unused_configs = true
disallow_untyped_defs = true
disallow_incomplete_defs = true

[tool.pytest.ini_options]
testpaths = ["tests"]
python_files = ["test_*.py"]
python_classes = ["Test*"]
python_functions = ["test_*"]
addopts = "--strict-markers --cov=mygh --cov-report=term-missing --cov-report=html --cov-fail-under=95"
asyncio_mode = "auto"
asyncio_default_fixture_loop_scope = "function"


[tool.coverage.run]
source = ["src/mygh"]
branch = true
omit = [
    "tests/*",
    "src/mygh/__main__.py",
]

[tool.coverage.report]
exclude_lines = [
    "pragma: no cover",
    "def __repr__",
    "if self.debug:",
    "if settings.DEBUG",
    "raise AssertionError",
    "raise NotImplementedError",
    "if 0:",
    "if __name__ == .__main__.:",
    "class .*\\bProtocol\\):",
    "@(abc\\.)?abstractmethod",
]

[tool.coverage.html]
directory = "htmlcov"<|MERGE_RESOLUTION|>--- conflicted
+++ resolved
@@ -4,11 +4,7 @@
 
 [project]
 name = "mygh"
-<<<<<<< HEAD
 version = "0.1.2"
-=======
-version = "0.2.0"
->>>>>>> 780da346
 description = "A comprehensive GitHub CLI tool built with Python and Typer"
 readme = "README.md"
 requires-python = ">=3.10"
